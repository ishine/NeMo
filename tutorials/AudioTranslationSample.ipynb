{
 "cells": [
  {
   "cell_type": "markdown",
   "metadata": {
    "id": "RYGnI-EZp_nK"
   },
   "source": [
    "# Getting Started: Sample Conversational AI application\n",
    "This notebook shows how to use NVIDIA NeMo (https://github.com/NVIDIA/NeMo) to construct a toy demo which translate Russian audio file into English one.\n",
    "\n",
    "The demo demonstrates how to: \n",
    "\n",
    "* Instantiate pre-trained NeMo models from NVIDIA NGC.\n",
    "* Transcribe audio with (Russian) speech recognition model.\n",
    "* Translate text with machine translation model.\n",
    "* Generate audio with text-to-speech models."
   ]
  },
  {
   "cell_type": "markdown",
   "metadata": {
    "id": "V72HXYuQ_p9a"
   },
   "source": [
    "## Installation\n",
    "NeMo can be installed via simple pip command.\n",
    "This will take about 4 minutes.\n",
    "\n",
    "(The installation method below should work inside your new Conda environment or in an NVIDIA docker container.)"
   ]
  },
  {
   "cell_type": "code",
   "execution_count": null,
   "metadata": {
    "id": "efDmTWf1_iYK"
   },
   "outputs": [],
   "source": [
<<<<<<< HEAD
    "BRANCH = 'main'\n",
=======
    "BRANCH = 'r1.1.0'\n",
>>>>>>> e722f330
    "!python -m pip install git+https://github.com/NVIDIA/NeMo.git@$BRANCH#egg=nemo_toolkit[all]"
   ]
  },
  {
   "cell_type": "markdown",
   "metadata": {
    "id": "EyJ5HiiPrPKA"
   },
   "source": [
    "## Import all necessary packages"
   ]
  },
  {
   "cell_type": "code",
   "execution_count": null,
   "metadata": {
    "id": "tdUqxeUEA8nw"
   },
   "outputs": [],
   "source": [
    "# Import NeMo and it's ASR, NLP and TTS collections\n",
    "import nemo\n",
    "# Import Speech Recognition collection\n",
    "import nemo.collections.asr as nemo_asr\n",
    "# Import Natural Language Processing colleciton\n",
    "import nemo.collections.nlp as nemo_nlp\n",
    "# Import Speech Synthesis collection\n",
    "import nemo.collections.tts as nemo_tts\n",
    "# We'll use this to listen to audio\n",
    "import IPython"
   ]
  },
  {
   "cell_type": "markdown",
   "metadata": {
    "id": "bt2EZyU3A1aq"
   },
   "source": [
    "## Instantiate pre-trained NeMo models\n",
    "\n",
    "Every NeMo model has these methods:\n",
    "\n",
    "* ``list_available_models()`` - it will list all models currently available on NGC and their names.\n",
    "\n",
    "* ``from_pretrained(...)`` API downloads and initialized model directly from the NGC using model name.\n"
   ]
  },
  {
   "cell_type": "code",
   "execution_count": null,
   "metadata": {
    "id": "YNNHs5Xjr8ox"
   },
   "outputs": [],
   "source": [
    "# Here is an example of all CTC-based models:\n",
    "nemo_asr.models.EncDecCTCModel.list_available_models()\n",
    "# More ASR Models are available - see: nemo_asr.models.ASRModel.list_available_models()"
   ]
  },
  {
   "cell_type": "code",
   "execution_count": null,
   "metadata": {
    "id": "1h9nhICjA5Dk"
   },
   "outputs": [],
   "source": [
    "# Speech Recognition model - QuartzNet trained on Russian part of MCV 6.0\n",
    "quartznet = nemo_asr.models.EncDecCTCModel.from_pretrained(model_name=\"stt_ru_quartznet15x5\").cuda()\n",
    "# Neural Machine Translation model\n",
    "nmt_model = nemo_nlp.models.MTEncDecModel.from_pretrained(model_name='nmt_ru_en_transformer6x6').cuda()\n",
    "# Spectrogram generator which takes text as an input and produces spectrogram\n",
    "spectrogram_generator = nemo_tts.models.Tacotron2Model.from_pretrained(model_name=\"tts_en_tacotron2\").cuda()\n",
    "# Vocoder model which takes spectrogram and produces actual audio\n",
    "vocoder = nemo_tts.models.WaveGlowModel.from_pretrained(model_name=\"tts_waveglow_88m\").cuda()"
   ]
  },
  {
   "cell_type": "markdown",
   "metadata": {
    "id": "KPota-JtsqSY"
   },
   "source": [
    "## Get an audio sample in Russian language"
   ]
  },
  {
   "cell_type": "code",
   "execution_count": null,
   "metadata": {
    "id": "7cGCEKkcLr52"
   },
   "outputs": [],
   "source": [
    "# Download audio sample which we'll try\n",
    "# This is a sample from MCV 6.0 Dev dataset - the model hasn't seen it before\n",
    "# IMPORTANT: The audio must be mono with 16Khz sampling rate\n",
    "Audio_sample = 'common_voice_ru_19034087.wav'\n",
    "!wget 'https://nemo-public.s3.us-east-2.amazonaws.com/mcv-samples-ru/common_voice_ru_19034087.wav'\n",
    "# To listen it, click on the play button below\n",
    "IPython.display.Audio(Audio_sample)"
   ]
  },
  {
   "cell_type": "markdown",
   "metadata": {
    "id": "BaCdNJhhtBfM"
   },
   "source": [
    "## Transcribe audio file\n",
    "We will use speech recognition model to convert audio into text.\n"
   ]
  },
  {
   "cell_type": "code",
   "execution_count": null,
   "metadata": {
    "id": "KTA7jM6sL6yC"
   },
   "outputs": [],
   "source": [
    "russian_text = quartznet.transcribe([Audio_sample])\n",
    "print(russian_text)"
   ]
  },
  {
   "cell_type": "markdown",
   "metadata": {
    "id": "BjYb2TMtttCc"
   },
   "source": [
    "## Translate Russian text into English\n",
    "NeMo's NMT models have a handy ``.translate()`` method."
   ]
  },
  {
   "cell_type": "code",
   "execution_count": null,
   "metadata": {
    "id": "kQTdE4b9Nm9O"
   },
   "outputs": [],
   "source": [
    "english_text = nmt_model.translate(russian_text)\n",
    "print(english_text)"
   ]
  },
  {
   "cell_type": "markdown",
   "metadata": {
    "id": "9Rppc59Ut7uy"
   },
   "source": [
    "## Generate English audio from text\n",
    "Speech generation from text typically has two steps:\n",
    "* Generate spectrogram from the text. In this example we will use Tacotron 2 model for this.\n",
    "* Generate actual audio from the spectrogram. In this example we will use WaveGlow model for this.\n"
   ]
  },
  {
   "cell_type": "code",
   "execution_count": null,
   "metadata": {
    "id": "wpMYfufgNt15"
   },
   "outputs": [],
   "source": [
    "# A helper function which combines Tacotron2 and WaveGlow to go directly from \n",
    "# text to audio\n",
    "def text_to_audio(text):\n",
    "  parsed = spectrogram_generator.parse(text)\n",
    "  spectrogram = spectrogram_generator.generate_spectrogram(tokens=parsed)\n",
    "  audio = vocoder.convert_spectrogram_to_audio(spec=spectrogram)\n",
    "  return audio.to('cpu').numpy()"
   ]
  },
  {
   "cell_type": "code",
   "execution_count": null,
   "metadata": {
    "id": "rsmx9mk0N_NL"
   },
   "outputs": [],
   "source": [
    "# Listen to generated audio in English\n",
    "IPython.display.Audio(text_to_audio(english_text[0]), rate=22050)"
   ]
  },
  {
   "cell_type": "markdown",
   "metadata": {
    "id": "LiQ_GQpcBYUs"
   },
   "source": [
    "## Next steps\n",
    "A demo like this is great for prototyping and experimentation. However, for real production deployment, you would want to use a service like [NVIDIA Jarvis](https://developer.nvidia.com/nvidia-jarvis).\n",
    "\n",
    "**NeMo is built for training.** You can fine-tune, or train from scratch on your data all models used in this example. We recommend you checkout the following, more in-depth, tutorials next:\n",
    "\n",
    "* [NeMo fundamentals](https://colab.research.google.com/github/NVIDIA/NeMo/blob/stable/tutorials/00_NeMo_Primer.ipynb)\n",
    "* [NeMo models](https://colab.research.google.com/github/NVIDIA/NeMo/blob/stable/tutorials/01_NeMo_Models.ipynb)\n",
    "* [Speech Recognition](https://colab.research.google.com/github/NVIDIA/NeMo/blob/stable/tutorials/asr/01_ASR_with_NeMo.ipynb)\n",
    "* [Punctuation and Capitalization](https://colab.research.google.com/github/NVIDIA/NeMo/blob/stable/tutorials/nlp/Punctuation_and_Capitalization.ipynb)\n",
    "* [Speech Synthesis](https://colab.research.google.com/github/NVIDIA/NeMo/blob/stable/tutorials/tts/1_TTS_inference.ipynb)\n",
    "\n",
    "\n",
    "You can find scripts for training and fine-tuning ASR, NLP and TTS models [here](https://github.com/NVIDIA/NeMo/tree/v1.0.2/examples). "
   ]
  }
 ],
 "metadata": {
  "accelerator": "GPU",
  "colab": {
   "name": "NeMo Getting Started",
   "provenance": [],
   "toc_visible": true
  },
  "kernelspec": {
   "display_name": "Python 3",
   "language": "python",
   "name": "python3"
  },
  "language_info": {
   "codemirror_mode": {
    "name": "ipython",
    "version": 3
   },
   "file_extension": ".py",
   "mimetype": "text/x-python",
   "name": "python",
   "nbconvert_exporter": "python",
   "pygments_lexer": "ipython3",
   "version": "3.8.5"
  }
 },
 "nbformat": 4,
 "nbformat_minor": 1
}<|MERGE_RESOLUTION|>--- conflicted
+++ resolved
@@ -38,11 +38,7 @@
    },
    "outputs": [],
    "source": [
-<<<<<<< HEAD
     "BRANCH = 'main'\n",
-=======
-    "BRANCH = 'r1.1.0'\n",
->>>>>>> e722f330
     "!python -m pip install git+https://github.com/NVIDIA/NeMo.git@$BRANCH#egg=nemo_toolkit[all]"
    ]
   },
