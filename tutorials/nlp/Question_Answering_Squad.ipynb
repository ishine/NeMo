{
  "nbformat": 4,
  "nbformat_minor": 0,
  "metadata": {
    "accelerator": "GPU",
    "colab": {
      "name": "Question_Answering_Squad.ipynb",
      "provenance": [],
      "private_outputs": true,
      "collapsed_sections": [
        "daYw_Xll2ZR9"
      ],
      "toc_visible": true
    },
    "kernelspec": {
      "display_name": "Python 3",
      "language": "python",
      "name": "python3"
    },
    "language_info": {
      "codemirror_mode": {
        "name": "ipython",
        "version": 3
      },
      "file_extension": ".py",
      "mimetype": "text/x-python",
      "name": "python",
      "nbconvert_exporter": "python",
      "pygments_lexer": "ipython3",
      "version": "3.7.6"
    },
    "pycharm": {
      "stem_cell": {
        "cell_type": "raw",
        "metadata": {
          "collapsed": false
        },
        "source": []
      }
    }
  },
  "cells": [
    {
      "cell_type": "code",
      "metadata": {
        "id": "uRLPr0TnIAHO"
      },
      "source": [
<<<<<<< HEAD
        "BRANCH = 'main'"
=======
        "BRANCH = 'r1.1.0'"
>>>>>>> e722f330
      ],
      "execution_count": null,
      "outputs": []
    },
    {
      "cell_type": "code",
      "metadata": {
        "id": "o_0K1lsW1dj9"
      },
      "source": [
        "\"\"\"\n",
        "You can run either this notebook locally (if you have all the dependencies and a GPU) or on Google Colab.\n",
        "\n",
        "Instructions for setting up Colab are as follows:\n",
        "1. Open a new Python 3 notebook.\n",
        "2. Import this notebook from GitHub (File -> Upload Notebook -> \"GITHUB\" tab -> copy/paste GitHub URL)\n",
        "3. Connect to an instance with a GPU (Runtime -> Change runtime type -> select \"GPU\" for hardware accelerator)\n",
        "4. Run this cell to set up dependencies.\n",
        "\"\"\"\n",
        "# If you're using Google Colab and not running locally, run this cell\n",
        "\n",
        "# install NeMo\n",
        "!python -m pip install git+https://github.com/NVIDIA/NeMo.git@$BRANCH#egg=nemo_toolkit[nlp]"
      ],
      "execution_count": null,
      "outputs": []
    },
    {
      "cell_type": "code",
      "metadata": {
        "id": "dzqD2WDFOIN-"
      },
      "source": [
        "from nemo.utils.exp_manager import exp_manager\n",
        "from nemo.collections import nlp as nemo_nlp\n",
        "\n",
        "import os\n",
        "import wget \n",
        "import torch\n",
        "import pytorch_lightning as pl\n",
        "from omegaconf import OmegaConf"
      ],
      "execution_count": null,
      "outputs": []
    },
    {
      "cell_type": "markdown",
      "metadata": {
        "id": "daYw_Xll2ZR9"
      },
      "source": [
        "# Task Description\n",
        "Given a question and a context both in natural language, predict the span within the context with a start and end position which indicates the answer to the question.\n",
        "For every word in our training dataset we’re going to predict:\n",
        "- likelihood this word is the start of the span \n",
        "- likelihood this word is the end of the span \n",
        "\n",
        "We are using a pretrained [BERT](https://arxiv.org/pdf/1810.04805.pdf) encoder with 2 span prediction heads for prediction start and end position of the answer. The span predictions are token classifiers consisting of a single linear layer. "
      ]
    },
    {
      "cell_type": "markdown",
      "metadata": {
        "id": "ZnuziSwJ1yEB"
      },
      "source": [
        "# Dataset\n",
        "This model expects the dataset to be in [SQuAD](https://rajpurkar.github.io/SQuAD-explorer/) format, e.g. a JSON file for each dataset split. \n",
        "In the following we will show example for a training file. Each title has one or multiple paragraph entries, each consisting of the text - \"context\", and question-answer entries. Each question-answer entry has:\n",
        "* a question\n",
        "* a globally unique id\n",
        "* a boolean flag \"is_impossible\" which shows if the question is answerable or not\n",
        "* in case the question is answerable one answer entry, which contains the text span and its starting character index in the context. If not answerable, the \"answers\" list is empty\n",
        "\n",
        "The evaluation files (for validation and testing) follow the above format except for it can provide more than one answer to the same question. \n",
        "The inference file follows the above format except for it does not require the \"answers\" and \"is_impossible\" keywords.\n"
      ]
    },
    {
      "cell_type": "markdown",
      "metadata": {
        "id": "TXFORGBv2Jqu"
      },
      "source": [
        "\n",
        "\n",
        "```\n",
        "{\n",
        "    \"data\": [\n",
        "        {\n",
        "            \"title\": \"Super_Bowl_50\", \n",
        "            \"paragraphs\": [\n",
        "                {\n",
        "                    \"context\": \"Super Bowl 50 was an American football game to determine the champion of the National Football League (NFL) for the 2015 season. The American Football Conference (AFC) champion Denver Broncos defeated the National Football Conference (NFC) champion Carolina Panthers 24\\u201310 to earn their third Super Bowl title. The game was played on February 7, 2016, at Levi's Stadium in the San Francisco Bay Area at Santa Clara, California. As this was the 50th Super Bowl, the league emphasized the \\\"golden anniversary\\\" with various gold-themed initiatives, as well as temporarily suspending the tradition of naming each Super Bowl game with Roman numerals (under which the game would have been known as \\\"Super Bowl L\\\"), so that the logo could prominently feature the Arabic numerals 50.\", \n",
        "                    \"qas\": [\n",
        "                        {\n",
        "                            \"question\": \"Where did Super Bowl 50 take place?\", \n",
        "                            \"is_impossible\": \"false\", \n",
        "                            \"id\": \"56be4db0acb8001400a502ee\", \n",
        "                            \"answers\": [\n",
        "                                {\n",
        "                                    \"answer_start\": \"403\", \n",
        "                                    \"text\": \"Santa Clara, California\"\n",
        "                                }\n",
        "                            ]\n",
        "                        },\n",
        "                        {\n",
        "                            \"question\": \"What was the winning score of the Super Bowl 50?\", \n",
        "                            \"is_impossible\": \"true\", \n",
        "                            \"id\": \"56be4db0acb8001400a502ez\", \n",
        "                            \"answers\": [\n",
        "                            ]\n",
        "                        }\n",
        "                    ]\n",
        "                }\n",
        "            ]\n",
        "        }\n",
        "    ]\n",
        "}\n",
        "...\n",
        "```\n",
        "\n"
      ]
    },
    {
      "cell_type": "markdown",
      "metadata": {
        "id": "SL58EWkd2ZVb"
      },
      "source": [
        "## Download the data"
      ]
    },
    {
      "cell_type": "code",
      "execution_count": null,
      "metadata": {},
      "outputs": [],
      "source": []
    },
    {
      "cell_type": "markdown",
      "metadata": {
        "id": "THi6s1Qx2G1k"
      },
      "source": [
        "In this notebook we are going download the [SQuAD](https://rajpurkar.github.io/SQuAD-explorer/) dataset to showcase how to do training and inference. There are two datasets, SQuAD1.0 and SQuAD2.0. SQuAD 1.1, the previous version of the SQuAD dataset, contains 100,000+ question-answer pairs on 500+ articles. SQuAD2.0 dataset combines the 100,000 questions in SQuAD1.1 with over 50,000 unanswerable questions written adversarially by crowdworkers to look similar to answerable ones. \n",
        "\n",
        "\n",
        "To download both datasets, we use  [NeMo/examples/nlp/question_answering/get_squad.py](https://github.com/NVIDIA/NeMo/blob/stable/examples/nlp/question_answering/get_squad.py). \n",
        "\n",
        "\n"
      ]
    },
    {
      "cell_type": "code",
      "metadata": {
        "id": "tv3qXTTR_hBk"
      },
      "source": [
        "# set the following paths\n",
        "DATA_DIR = \"PATH_TO_DATA\"\n",
        "WORK_DIR = \"PATH_TO_CHECKPOINTS_AND_LOGS\""
      ],
      "execution_count": null,
      "outputs": []
    },
    {
      "cell_type": "code",
      "metadata": {
        "id": "qcz3Djem_hBn"
      },
      "source": [
        "## download get_squad.py script to download and preprocess the SQuAD data\n",
        "os.makedirs(WORK_DIR, exist_ok=True)\n",
        "if not os.path.exists(WORK_DIR + '/get_squad.py'):\n",
        "    print('Downloading get_squad.py...')\n",
        "    wget.download(f'https://raw.githubusercontent.com/NVIDIA/NeMo/{BRANCH}/examples/nlp/question_answering/get_squad.py', WORK_DIR)\n",
        "else:\n",
        "    print ('get_squad.py already exists')"
      ],
      "execution_count": null,
      "outputs": []
    },
    {
      "cell_type": "code",
      "metadata": {
        "id": "mpzsC41t_hBq"
      },
      "source": [
        "# download and preprocess the data\n",
        "! python $WORK_DIR/get_squad.py --destDir $DATA_DIR"
      ],
      "execution_count": null,
      "outputs": []
    },
    {
      "cell_type": "markdown",
      "metadata": {
        "id": "m_HLLl6t_hBs"
      },
      "source": [
        "after execution of the above cell, your data folder will contain a subfolder \"squad\" the following 4 files for training and evaluation\n",
        "- v1.1/train-v1.1.json\n",
        "- v1.1/dev-v1.1.json\n",
        "- v2.0/train-v2.0.json\n",
        "- v2.0/dev-v2.0.json"
      ]
    },
    {
      "cell_type": "code",
      "metadata": {
        "id": "qYHcfxPL_hBt"
      },
      "source": [
        "! ls -LR {DATA_DIR}/squad"
      ],
      "execution_count": null,
      "outputs": []
    },
    {
      "cell_type": "markdown",
      "metadata": {
        "id": "bdpikZVreLlI"
      },
      "source": [
        "## Data preprocessing\n",
        "\n",
        "The input into the model is the concatenation of two tokenized sequences:\n",
        "\" [CLS] query [SEP] context [SEP]\".\n",
        "This is the tokenization used for BERT, i.e. [WordPiece](https://arxiv.org/pdf/1609.08144.pdf) Tokenizer, which uses the [Google's BERT vocabulary](https://github.com/google-research/bert). This tokenizer is configured with `model.tokenizer.tokenizer_name=bert-base-uncased` and is automatically instantiated using [Huggingface](https://huggingface.co/)'s API. \n",
        "The benefit of this tokenizer is that this is compatible with a pretrained BERT model, from which we can finetune instead of training the question answering model from scratch. However, we also support other tokenizers, such as `model.tokenizer.tokenizer_name=sentencepiece`. Unlike the BERT WordPiece tokenizer, the [SentencePiece](https://github.com/google/sentencepiece) tokenizer model needs to be first created from a text file.\n",
        "See [02_NLP_Tokenizers.ipynb](https://colab.research.google.com/github/NVIDIA/NeMo/blob/stable/tutorials/nlp/02_NLP_Tokenizers.ipynb) for more details on how to use NeMo Tokenizers."
      ]
    },
    {
      "cell_type": "markdown",
      "metadata": {
        "id": "0q7Y7nyW_hBv"
      },
      "source": [
        "# Data and Model Parameters\n"
      ]
    },
    {
      "cell_type": "markdown",
      "metadata": {
        "id": "B0b0Tn8M_hBv"
      },
      "source": [
        "Note, this is only an example to showcase usage and is not optimized for accuracy. In the following, we will download and adjust the model configuration to create a toy example, where we only use a small fraction of the original dataset. \n",
        "\n",
        "In order to train the full SQuAD model, leave the model parameters from the configuration file unchanged. This sets NUM_SAMPLES=-1 to use the entire dataset, which will slow down performance significantly. We recommend to use bash script and multi-GPU to accelerate this. \n"
      ]
    },
    {
      "cell_type": "code",
      "metadata": {
        "id": "n8HZrDmr12_-"
      },
      "source": [
        "# This is the model configuration file that we will download, do not change this\n",
        "MODEL_CONFIG = \"question_answering_squad_config.yaml\"\n",
        "\n",
        "# model parameters, play with these\n",
        "BATCH_SIZE = 12\n",
        "MAX_SEQ_LENGTH = 384\n",
        "# specify BERT-like model, you want to use\n",
        "PRETRAINED_BERT_MODEL = \"bert-base-uncased\"\n",
        "TOKENIZER_NAME = \"bert-base-uncased\" # tokenizer name\n",
        "\n",
        "# Number of data examples used for training, validation, test and inference\n",
        "TRAIN_NUM_SAMPLES = VAL_NUM_SAMPLES = TEST_NUM_SAMPLES = 5000 \n",
        "INFER_NUM_SAMPLES = 5\n",
        "\n",
        "TRAIN_FILE = f\"{DATA_DIR}/squad/v1.1/train-v1.1.json\"\n",
        "VAL_FILE = f\"{DATA_DIR}/squad/v1.1/dev-v1.1.json\"\n",
        "TEST_FILE = f\"{DATA_DIR}/squad/v1.1/dev-v1.1.json\"\n",
        "INFER_FILE = f\"{DATA_DIR}/squad/v1.1/dev-v1.1.json\"\n",
        "\n",
        "INFER_PREDICTION_OUTPUT_FILE = \"output_prediction.json\"\n",
        "INFER_NBEST_OUTPUT_FILE = \"output_nbest.json\"\n",
        "\n",
        "# training parameters\n",
        "LEARNING_RATE = 0.00003\n",
        "\n",
        "# number of epochs\n",
        "MAX_EPOCHS = 1"
      ],
      "execution_count": null,
      "outputs": []
    },
    {
      "cell_type": "markdown",
      "metadata": {
        "id": "daludzzL2Jba"
      },
      "source": [
        "# Model Configuration"
      ]
    },
    {
      "cell_type": "markdown",
      "metadata": {
        "id": "_whKCxfTMo6Y"
      },
      "source": [
        "The model is defined in a config file which declares multiple important sections. They are:\n",
        "- **model**: All arguments that will relate to the Model - language model, span prediction, optimizer and schedulers, datasets and any other related information\n",
        "\n",
        "- **trainer**: Any argument to be passed to PyTorch Lightning"
      ]
    },
    {
      "cell_type": "code",
      "metadata": {
        "id": "T1gA8PsJ13MJ"
      },
      "source": [
        "# download the model's default configuration file \n",
        "config_dir = WORK_DIR + '/configs/'\n",
        "os.makedirs(config_dir, exist_ok=True)\n",
        "if not os.path.exists(config_dir + MODEL_CONFIG):\n",
        "    print('Downloading config file...')\n",
        "    wget.download(f'https://raw.githubusercontent.com/NVIDIA/NeMo/{BRANCH}/examples/nlp/question_answering/conf/{MODEL_CONFIG}', config_dir)\n",
        "else:\n",
        "    print ('config file is already exists')"
      ],
      "execution_count": null,
      "outputs": []
    },
    {
      "cell_type": "code",
      "metadata": {
        "id": "mX3KmWMvSUQw"
      },
      "source": [
        "# this line will print the entire default config of the model\n",
        "config_path = f'{WORK_DIR}/configs/{MODEL_CONFIG}'\n",
        "print(config_path)\n",
        "config = OmegaConf.load(config_path)\n",
        "print(OmegaConf.to_yaml(config))"
      ],
      "execution_count": null,
      "outputs": []
    },
    {
      "cell_type": "markdown",
      "metadata": {
        "id": "ZCgWzNBkaQLZ"
      },
      "source": [
        "## Setting up data within the config\n",
        "\n",
        "Among other things, the config file contains dictionaries called dataset, train_ds and validation_ds, test_ds. These are configurations used to setup the Dataset and DataLoaders of the corresponding config.\n",
        "\n",
        "Specify data paths using `model.train_ds.file`, `model.valuation_ds.file` and `model.test_ds.file`.\n",
        "\n",
        "Let's now add the data paths to the config."
      ]
    },
    {
      "cell_type": "code",
      "metadata": {
        "id": "LQHCJN-ZaoLp"
      },
      "source": [
        "config.model.train_ds.file = TRAIN_FILE\n",
        "config.model.validation_ds.file = VAL_FILE\n",
        "config.model.test_ds.file = TEST_FILE\n",
        "\n",
        "config.model.train_ds.num_samples = TRAIN_NUM_SAMPLES\n",
        "config.model.validation_ds.num_samples = VAL_NUM_SAMPLES\n",
        "config.model.test_ds.num_samples = TEST_NUM_SAMPLES\n",
        "\n",
        "config.model.tokenizer.tokenizer_name = TOKENIZER_NAME"
      ],
      "execution_count": null,
      "outputs": []
    },
    {
      "cell_type": "markdown",
      "metadata": {
        "id": "nB96-3sTc3yk"
      },
      "source": [
        "# Building the PyTorch Lightning Trainer\n",
        "\n",
        "NeMo models are primarily PyTorch Lightning modules - and therefore are entirely compatible with the PyTorch Lightning ecosystem!\n",
        "\n",
        "Let's first instantiate a Trainer object!"
      ]
    },
    {
      "cell_type": "code",
      "metadata": {
        "id": "knF6QeQQdMrH"
      },
      "source": [
        "# lets modify some trainer configs\n",
        "# checks if we have GPU available and uses it\n",
        "cuda = 1 if torch.cuda.is_available() else 0\n",
        "config.trainer.gpus = cuda\n",
        "config.trainer.precision = 16 if torch.cuda.is_available() else 32\n",
        "\n",
        "# For mixed precision training, use precision=16 and amp_level=O1\n",
        "\n",
        "config.trainer.max_epochs = MAX_EPOCHS\n",
        "\n",
        "# Remove distributed training flags if only running on a single GPU or CPU\n",
        "config.trainer.accelerator = None\n",
        "\n",
        "print(\"Trainer config - \\n\")\n",
        "print(OmegaConf.to_yaml(config.trainer))\n",
        "\n",
        "trainer = pl.Trainer(**config.trainer)"
      ],
      "execution_count": null,
      "outputs": []
    },
    {
      "cell_type": "markdown",
      "metadata": {
        "id": "8IlEMdVxdr6p"
      },
      "source": [
        "# Setting up a NeMo Experiment¶\n",
        "\n",
        "NeMo has an experiment manager that handles logging and checkpointing for us, so let's use it!"
      ]
    },
    {
      "cell_type": "code",
      "metadata": {
        "id": "8uztqGAmdrYt"
      },
      "source": [
        "config.exp_manager.exp_dir = WORK_DIR\n",
        "exp_dir = exp_manager(trainer, config.get(\"exp_manager\", None))\n",
        "\n",
        "# the exp_dir provides a path to the current experiment for easy access\n",
        "exp_dir = str(exp_dir)"
      ],
      "execution_count": null,
      "outputs": []
    },
    {
      "cell_type": "markdown",
      "metadata": {
        "id": "D4jy28fbjekD"
      },
      "source": [
        "# Using an Out-Of-Box Model"
      ]
    },
    {
      "cell_type": "code",
      "metadata": {
        "id": "Ins2ZzJckKKo"
      },
      "source": [
        "# list available pretrained models\n",
        "nemo_nlp.models.QAModel.list_available_models()"
      ],
      "execution_count": null,
      "outputs": []
    },
    {
      "cell_type": "code",
      "metadata": {
        "id": "iFnzHvkVk-S5"
      },
      "source": [
        "# load pretained model\n",
        "pretrained_model_name=\"qa_squadv1.1_bertbase\"\n",
        "model = nemo_nlp.models.QAModel.from_pretrained(model_name=pretrained_model_name)"
      ],
      "execution_count": null,
      "outputs": []
    },
    {
      "cell_type": "markdown",
      "metadata": {
        "id": "6FI_nQsJo_11"
      },
      "source": [
        "# Model Training"
      ]
    },
    {
      "cell_type": "markdown",
      "metadata": {
        "id": "8tjLhUvL_o7_"
      },
      "source": [
        "Before initializing the model, we might want to modify some of the model configs."
      ]
    },
    {
      "cell_type": "code",
      "metadata": {
        "id": "Xeuc2i7Y_nP5"
      },
      "source": [
        "# complete list of supported BERT-like models\n",
        "nemo_nlp.modules.get_pretrained_lm_models_list()"
      ],
      "execution_count": null,
      "outputs": []
    },
    {
      "cell_type": "code",
      "metadata": {
        "id": "RK2xglXyAUOO"
      },
      "source": [
        "# add the specified above model parameters to the config\n",
        "config.model.language_model.pretrained_model_name = PRETRAINED_BERT_MODEL\n",
        "config.model.train_ds.batch_size = BATCH_SIZE\n",
        "config.model.validation_ds.batch_size  = BATCH_SIZE\n",
        "config.model.test_ds.batch_size = BATCH_SIZE\n",
        "config.model.optim.lr = LEARNING_RATE\n",
        "\n",
        "print(\"Updated model config - \\n\")\n",
        "print(OmegaConf.to_yaml(config.model))"
      ],
      "execution_count": null,
      "outputs": []
    },
    {
      "cell_type": "code",
      "metadata": {
        "id": "NgsGLydWo-6-"
      },
      "source": [
        "# initialize the model\n",
        "# dataset we'll be prepared for training and evaluation during\n",
        "model = nemo_nlp.models.QAModel(cfg=config.model, trainer=trainer)"
      ],
      "execution_count": null,
      "outputs": []
    },
    {
      "cell_type": "markdown",
      "metadata": {
        "id": "kQ592Tx4pzyB"
      },
      "source": [
        "## Monitoring Training Progress\n",
        "Optionally, you can create a Tensorboard visualization to monitor training progress."
      ]
    },
    {
      "cell_type": "code",
      "metadata": {
        "id": "mTJr16_pp0aS"
      },
      "source": [
        "try:\n",
        "  from google import colab\n",
        "  COLAB_ENV = True\n",
        "except (ImportError, ModuleNotFoundError):\n",
        "  COLAB_ENV = False\n",
        "\n",
        "# Load the TensorBoard notebook extension\n",
        "if COLAB_ENV:\n",
        "  %load_ext tensorboard\n",
        "  %tensorboard --logdir {exp_dir}\n",
        "else:\n",
        "  print(\"To use tensorboard, please use this notebook in a Google Colab environment.\")"
      ],
      "execution_count": null,
      "outputs": []
    },
    {
      "cell_type": "code",
      "metadata": {
        "id": "hUvnSpyjp0Dh"
      },
      "source": [
        "# start the training\n",
        "trainer.fit(model)"
      ],
      "execution_count": null,
      "outputs": []
    },
    {
      "cell_type": "markdown",
      "metadata": {
        "id": "JxBiIKMlH8yv"
      },
      "source": [
        "After training for 1 epoch, exact match on the evaluation data should be around 59.2%, F1 around 70.2%."
      ]
    },
    {
      "cell_type": "markdown",
      "metadata": {
        "id": "ynCLBmAWFVsM"
      },
      "source": [
        "# Evaluation\n",
        "\n",
        "To see how the model performs, let’s run evaluation on the test dataset."
      ]
    },
    {
      "cell_type": "code",
      "metadata": {
        "id": "XBMCoXAKFtSd"
      },
      "source": [
        "model.setup_test_data(test_data_config=config.model.test_ds)\n",
        "trainer.test(model)"
      ],
      "execution_count": null,
      "outputs": []
    },
    {
      "cell_type": "markdown",
      "metadata": {
        "id": "VPdzJVAgSFaJ"
      },
      "source": [
        "# Inference\n",
        "\n",
        "To use the model for creating predictions, let’s run inference on the unlabeled inference dataset."
      ]
    },
    {
      "cell_type": "code",
      "metadata": {
        "id": "DQhsamclRtxJ"
      },
      "source": [
        "# # store test prediction under the experiment output folder\n",
        "output_prediction_file = f\"{exp_dir}/{INFER_PREDICTION_OUTPUT_FILE}\"\n",
        "output_nbest_file = f\"{exp_dir}/{INFER_NBEST_OUTPUT_FILE}\"\n",
        "all_preds, all_nbests = model.inference(file=INFER_FILE, batch_size=5, num_samples=INFER_NUM_SAMPLES, output_nbest_file=output_nbest_file, output_prediction_file=output_prediction_file)"
      ],
      "execution_count": null,
      "outputs": []
    },
    {
      "cell_type": "code",
      "metadata": {
        "id": "sQpRIOaM_hCQ"
      },
      "source": [
        "for _, item in all_preds.items():\n",
        "    print(f\"question: {item[0]} answer: {item[1]}\")\n",
        "#The prediction file contains the predicted answer to each question id for the first TEST_NUM_SAMPLES.\n",
        "! python -m json.tool $exp_dir/$INFER_PREDICTION_OUTPUT_FILE"
      ],
      "execution_count": null,
      "outputs": []
    },
    {
      "cell_type": "markdown",
      "metadata": {
        "id": "ref1qSonGNhP"
      },
      "source": [
        "If you have NeMo installed locally, you can also train the model with \n",
        "[NeMo/examples/nlp/question_answering/get_squad.py](https://github.com/NVIDIA/NeMo/blob/stable/examples/nlp/question_answering/question_answering_squad.py).\n",
        "\n",
        "To run training script, use:\n",
        "\n",
        "`python question_answering_squad.py model.train_ds.file=TRAIN_FILE model.validation_ds.file=VAL_FILE model.test_ds.file=TEST_FILE`\n",
        "\n",
        "To improve the performance of the model, train with multi-GPU and a global batch size of 24. So if you use 8 GPUs with `trainer.gpus=8`, set `model.train_ds.batch_size=3`"
      ]
    }
  ]
}<|MERGE_RESOLUTION|>--- conflicted
+++ resolved
@@ -46,11 +46,7 @@
         "id": "uRLPr0TnIAHO"
       },
       "source": [
-<<<<<<< HEAD
         "BRANCH = 'main'"
-=======
-        "BRANCH = 'r1.1.0'"
->>>>>>> e722f330
       ],
       "execution_count": null,
       "outputs": []
