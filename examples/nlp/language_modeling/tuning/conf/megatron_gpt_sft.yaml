--- conflicted
+++ resolved
@@ -95,25 +95,15 @@
       #   - 0.25
       #   - 0.25
       concat_sampling_probabilities: null # When providing a list of datasets, this arg defines the sampling probabilities from each dataset when strategy='random'
-<<<<<<< HEAD
-      context_key: 'context'
-      label_key: 'answer'
-      add_eos: False
-      add_sep: False
-      add_bos: False
-      separate_prompt_and_response_with_newline: False
-      truncation_field: "answer" # Options: ['context', 'answer']
-=======
       label_key: 'output'
       add_eos: True
       add_sep: False
       add_bos: False
       truncation_field: "input" # # Can be multiple keys separated with ',' Options: keys in prompt_template
->>>>>>> cf33be62
       index_mapping_dir: null # Path to a directory to write index mapping files.
       prompt_template: "{input} {output}" # fstring to use for assistant prompt. Example: "Q: {input}\nA: {output}"
       hf_dataset: False # Whether to load the json file with the HuggingFace dataset. otherwise, will load the jsonl file with the JSONLMemMapDataset.
-      truncation_method: 'right' # Truncation from which position, Options: ['left', 'right'] 
+      truncation_method: 'right' # Truncation from which position, Options: ['left', 'right']
 
     validation_ds:
       file_names: ??? # Path to a list of JSONL files corresponding to the source data. Data format is identical to train_ds.
@@ -126,29 +116,19 @@
       pin_memory: True
       max_seq_length: ${model.data.train_ds.max_seq_length}
       min_seq_length: 1
-<<<<<<< HEAD
-      drop_last: True
-      context_key: 'context'
-      label_key: 'answer'
-=======
       drop_last: False
       label_key: ${model.data.train_ds.label_key}
->>>>>>> cf33be62
       add_eos: ${model.data.train_ds.add_eos}
       add_sep: ${model.data.train_ds.add_sep}
       add_bos: ${model.data.train_ds.add_bos}
       write_predictions_to_file: False
       output_file_path_prefix: null # Prefix of the file to write predictions to.
-<<<<<<< HEAD
-      truncation_field: "answer" # Options: ['context', 'answer']
-=======
       truncation_field: ${model.data.train_ds.truncation_field} # Options: keys in prompt_template
->>>>>>> cf33be62
       index_mapping_dir: null # Path to a directory to write index mapping files.
       prompt_template: ${model.data.train_ds.prompt_template} # fstring to use for assistant prompt. Example: "Q: {input}\nA: {output}"
       tokens_to_generate: 32 # decide how many tokens we want to generate to evaluate performance with string metrics
       hf_dataset: False # Whether to load the json file with the HuggingFace dataset. otherwise, will load the jsonl file with the JSONLMemMapDataset.
-      truncation_method: 'right' # Truncation from which position, Options: ['left', 'right'] 
+      truncation_method: 'right' # Truncation from which position, Options: ['left', 'right']
 
       metric:
         name: "loss" # Name of the evaluation metric to use. Options: ['exact_string_match', 'loss', 'rouge', 'token_f1']
@@ -173,11 +153,7 @@
       add_bos: ${model.data.train_ds.add_bos}
       write_predictions_to_file: False
       output_file_path_prefix: null # Prefix of the file to write predictions to.
-<<<<<<< HEAD
-      truncation_field: "answer" # Options: ['context', 'answer']
-=======
       truncation_field: ${model.data.train_ds.truncation_field} # Options: keys in prompt_template
->>>>>>> cf33be62
       index_mapping_dir: null # Path to a directory to write index mapping files.
       prompt_template: ${model.data.train_ds.prompt_template} # fstring to use for assistant prompt. Example: "Q: {input}\nA: {output}"
       tokens_to_generate: 32 # decide how many tokens we want to generate to evaluate performance with string metrics
@@ -196,7 +172,6 @@
     betas:
     - 0.9
     - 0.98
-<<<<<<< HEAD
     sched:
       name: CosineAnnealing
       warmup_steps: 500
@@ -204,7 +179,6 @@
       min_lr: 0.0
       monitor: val_loss
       reduce_on_plateau: false
-=======
 
 inference:
   greedy: True # Whether or not to use sampling ; use greedy decoding otherwise
@@ -215,5 +189,4 @@
   repetition_penalty: 1.2  # The parameter for repetition penalty. 1.0 means no penalty.
   min_tokens_to_generate: 0  # The minimum length of the sequence to be generated.
   compute_logprob: False  # a flag used to compute logprob of all the input text, a very special case of running inference, default False
-  compute_attention_mask: True
->>>>>>> cf33be62
+  compute_attention_mask: True