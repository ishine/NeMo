--- conflicted
+++ resolved
@@ -25,10 +25,6 @@
 
 from nemo.collections.asr.modules import AudioToMelSpectrogramPreprocessor
 from nemo.collections.common.parts.utils import ClampActivation, HalfSnake, Snake, mask_sequence_tensor
-<<<<<<< HEAD
-from nemo.collections.tts.parts.utils.helpers import mask_sequence_tensor
-=======
->>>>>>> 35da4500
 from nemo.core.classes.common import typecheck
 from nemo.core.classes.module import NeuralModule
 from nemo.core.neural_types.elements import (
@@ -351,9 +347,9 @@
                 slm_model_name="microsoft/wavlm-base-plus",
                 slm_sr=16000,
                 input_sr=22050,
-                slm_hidden=768, 
-                slm_layers=13, 
-                initial_channel=64, 
+                slm_hidden=768,
+                slm_layers=13,
+                initial_channel=64,
                 use_spectral_norm=False,
                 lrelu_slope=0.1):
         super().__init__()
@@ -1432,8 +1428,6 @@
 
 
 class HiFiGANEncoder(NeuralModule):
-<<<<<<< HEAD
-=======
     """
     Audio encoder created by inverting the HiFi-GAN decoder.
 
@@ -1501,147 +1495,6 @@
 
         self.post_activation = CodecActivation(activation, channels=in_channels)
         self.post_conv = Conv1dNorm(in_channels=in_channels, out_channels=encoded_dim, kernel_size=out_kernel_size)
-
-    @property
-    def input_types(self):
-        return {
-            "audio": NeuralType(('B', 'T_audio'), AudioSignal()),
-            "audio_len": NeuralType(tuple('B'), LengthsType()),
-        }
-
-    @property
-    def output_types(self):
-        return {
-            "encoded": NeuralType(('B', 'D', 'T_encoded'), EncodedRepresentation()),
-            "encoded_len": NeuralType(tuple('B'), LengthsType()),
-        }
-
-    def remove_weight_norm(self):
-        self.pre_conv.remove_weight_norm()
-        self.post_conv.remove_weight_norm()
-        for res_layer in self.res_layers:
-            res_layer.remove_weight_norm()
-        for down_sample_conv in self.down_sample_conv_layers:
-            down_sample_conv.remove_weight_norm()
-
-    @typecheck()
-    def forward(self, audio, audio_len):
-        encoded_len = audio_len
-        audio = rearrange(audio, "B T -> B 1 T")
-        # [B, C, T_audio]
-        out = self.pre_conv(inputs=audio, input_len=encoded_len)
-        for act, res_layer, down_sample_conv, down_sample_rate in zip(
-            self.activations, self.res_layers, self.down_sample_conv_layers, self.down_sample_rates
-        ):
-            # [B, C, T]
-            out = res_layer(inputs=out, input_len=encoded_len)
-            out = act(out)
-
-            encoded_len = encoded_len // down_sample_rate
-            # [B, 2 * C, T / down_sample_rate]
-            out = down_sample_conv(inputs=out, input_len=encoded_len)
-
-        out = self.post_activation(out)
-        # [B, encoded_dim, T_encoded]
-        encoded = self.post_conv(inputs=out, input_len=encoded_len)
-        return encoded, encoded_len
-
-
-class HiFiGANDecoder(NeuralModule):
->>>>>>> 35da4500
-    """
-    Audio encoder created by inverting the HiFi-GAN decoder.
-
-    Args:
-<<<<<<< HEAD
-        encoded_dim: Dimension of encoder output.
-        down_sample_rates: Rate to upsample for each decoder block. The product of the downsample rates will
-            determine the output token rate. For example 2 * 2 * 8 * 8 = 256 samples per token.
-        base_channels: Number of filters in the first convolution. The number of channels will be doubled after each
-            downsample layer.
-=======
-        input_dim: Input dimension.
-        up_sample_rates: Rate to upsample for each decoder block. The product of the upsample rates should be the same
-            as the overall downsample rate for your encoder. For example, a symmetric encoder/decoder can be created
-            with encoder downsample rates [2, 2, 8, 8] and decoder upsample rates [8, 8, 2, 2].
-        base_channels: Number of filters in the first convolution. The number of channels will be cut in
-            half after each upsample layer.
->>>>>>> 35da4500
-        in_kernel_size: Kernel size of the input convolution.
-        out_kernel_size: Kernel size of the output convolution.
-        resblock_kernel_sizes: List of kernel sizes to use in each residual block.
-        resblock_dilation_sizes: List of dilations to use in each residual block.
-<<<<<<< HEAD
-        activation: Activation to use in residual and downsample layers, defaults to leaky relu.
-=======
-        activation: Activation to use in residual and upsample layers, defaults to leaky relu.
-        output_activation: Activation to apply to output. To produce a valid audio signal, it should output values in
-         the range [-1.0, 1.0]. Supports "tanh" and "clamp".
->>>>>>> 35da4500
-    """
-
-    def __init__(
-        self,
-        encoded_dim: int,
-        down_sample_rates: Iterable[int] = (2, 2, 8, 8),
-        base_channels: int = 32,
-        in_kernel_size: int = 7,
-        out_kernel_size: int = 7,
-        resblock_kernel_sizes: Iterable[int] = (3, 7, 11),
-        resblock_dilation_sizes: Iterable[int] = (1, 3, 5),
-        activation: str = "lrelu",
-        output_activation: str = "tanh",
-    ):
-        assert in_kernel_size > 0
-        assert out_kernel_size > 0
-
-        super().__init__()
-
-        self.down_sample_rates = down_sample_rates
-        self.pre_conv = Conv1dNorm(in_channels=1, out_channels=base_channels, kernel_size=in_kernel_size)
-
-        in_channels = base_channels
-        self.activations = nn.ModuleList([])
-        self.down_sample_conv_layers = nn.ModuleList([])
-        self.res_layers = nn.ModuleList([])
-        for i, down_sample_rate in enumerate(self.down_sample_rates):
-            res_layer = HiFiGANResLayer(
-                channels=in_channels,
-                kernel_sizes=resblock_kernel_sizes,
-                dilations=resblock_dilation_sizes,
-                activation=activation,
-            )
-            self.res_layers.append(res_layer)
-
-            act = CodecActivation(activation, channels=in_channels)
-            self.activations.append(act)
-
-            out_channels = 2 * in_channels
-            kernel_size = 2 * down_sample_rate
-
-            padding = get_down_sample_padding(kernel_size=kernel_size, stride=down_sample_rate)
-            down_sample_conv = Conv1dNorm(
-                in_channels=in_channels,
-                out_channels=out_channels,
-                kernel_size=kernel_size,
-                stride=down_sample_rate,
-                padding=padding,
-            )
-            in_channels = out_channels
-            self.down_sample_conv_layers.append(down_sample_conv)
-
-        self.post_activation = CodecActivation(activation, channels=in_channels)
-<<<<<<< HEAD
-        self.post_conv = Conv1dNorm(in_channels=in_channels, out_channels=encoded_dim, kernel_size=out_kernel_size)
-=======
-        self.post_conv = Conv1dNorm(in_channels=in_channels, out_channels=1, kernel_size=out_kernel_size)
-        if output_activation == "tanh":
-            self.out_activation = nn.Tanh()
-        elif output_activation == "clamp":
-            self.out_activation = ClampActivation()
-        else:
-            raise ValueError(f"Invalid audio output activation {output_activation}")
->>>>>>> 35da4500
 
     @property
     def input_types(self):
