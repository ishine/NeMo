# Copyright (c) 2021, NVIDIA CORPORATION.  All rights reserved.
#
# Licensed under the Apache License, Version 2.0 (the "License");
# you may not use this file except in compliance with the License.
# You may obtain a copy of the License at
#
#     http://www.apache.org/licenses/LICENSE-2.0
#
# Unless required by applicable law or agreed to in writing, software
# distributed under the License is distributed on an "AS IS" BASIS,
# WITHOUT WARRANTIES OR CONDITIONS OF ANY KIND, either express or implied.
# See the License for the specific language governing permissions and
# limitations under the License.
import contextlib
import random
from dataclasses import dataclass
from typing import Optional

import torch
from hydra.utils import instantiate
from omegaconf import DictConfig, OmegaConf, open_dict
from pytorch_lightning import Trainer
from pytorch_lightning.loggers import LoggerCollection, TensorBoardLogger

from nemo.collections.common.parts.preprocessing import parsers
from nemo.collections.tts.helpers.helpers import (
    plot_multipitch_to_numpy,
    plot_pitch_to_numpy,
    plot_spectrogram_to_numpy,
)
from nemo.collections.tts.losses.aligner_loss import BinLoss, ForwardSumLoss
from nemo.collections.tts.losses.fastpitchloss import DurationLoss, MelLoss, PitchLoss
from nemo.collections.tts.models.base import SpectrogramGenerator
from nemo.collections.tts.modules.fastpitch import FastPitchModule, average_pitch
from nemo.collections.tts.torch.tts_data_types import SpeakerID
from nemo.core.classes import Exportable, ModelPT
from nemo.core.classes.common import PretrainedModelInfo, typecheck
from nemo.core.neural_types.elements import (
    Index,
    LengthsType,
    MelSpectrogramType,
    ProbsType,
    RegressionValuesType,
    TokenDurationType,
    TokenIndex,
    TokenLogDurationType,
)
from nemo.core.neural_types.neural_type import NeuralType
from nemo.utils import logging, model_utils


def mask_from_lens(lens, max_len: Optional[int] = None):
    if max_len is None:
        max_len = lens.max()
    ids = torch.arange(0, max_len, device=lens.device, dtype=lens.dtype)
    mask = torch.lt(ids, lens.unsqueeze(1))
    return mask


class FastPitchModel_SSL(ModelPT):
    """FastPitch model (https://arxiv.org/abs/2006.06873) that is used to generate mel spectrogram from text."""

    def __init__(self, cfg: DictConfig, trainer: Trainer = None, vocoder=None):
        # Convert to Hydra 1.0 compatible DictConfig
        cfg = model_utils.convert_model_config_to_dict_config(cfg)
        cfg = model_utils.maybe_update_config_version(cfg)

        self.learn_alignment = False

        # Setup vocabulary (=tokenizer) and input_fft_kwargs (supported only with self.learn_alignment=True)
        input_fft_kwargs = {}

        self._parser = None
        self._tb_logger = None
        super().__init__(cfg=cfg, trainer=trainer)

        self.bin_loss_warmup_epochs = cfg.get("bin_loss_warmup_epochs", 100)
        self.log_train_images = False

        loss_scale = 0.1 if self.learn_alignment else 1.0
        dur_loss_scale = loss_scale
        pitch_loss_scale = loss_scale
        if "dur_loss_scale" in cfg:
            dur_loss_scale = cfg.dur_loss_scale
        if "pitch_loss_scale" in cfg:
            pitch_loss_scale = cfg.pitch_loss_scale

        self.mel_loss = MelLoss()
        self.pitch_loss = PitchLoss(loss_scale=pitch_loss_scale)
        self.duration_loss = DurationLoss(loss_scale=dur_loss_scale)

        self.aligner = None

        self.preprocessor = instantiate(self._cfg.preprocessor)
        input_fft = None
        self.use_encoder = use_encoder = cfg.get("use_encoder", False)
        if use_encoder:
            self.encoder = instantiate(self._cfg.encoder)

        output_fft = instantiate(self._cfg.output_fft)

        duration_predictor = None
        self.use_duration_predictor = cfg.get("use_duration_predictor")
        if cfg.get("use_encoder") == None:
            # old config
            duration_predictor = instantiate(self._cfg.duration_predictor)
        elif self.use_duration_predictor:
            assert self.encoder is not None, "use_encoder must be True if use_duration_predictor is True"
            # this means we are using unique tokens
            duration_predictor = instantiate(self._cfg.duration_predictor)

        self.pitch_conditioning = pitch_conditioning = cfg.get("pitch_conditioning", True)
        if pitch_conditioning:
            pitch_predictor = instantiate(self._cfg.pitch_predictor)
        else:
            pitch_predictor = None

        self.content_projection_layer = torch.nn.Linear(self._cfg.content_emb_indim, self._cfg.content_emb_outdim)
        self.speaker_projection_layer = torch.nn.Linear(self._cfg.speaker_emb_indim, self._cfg.speaker_emb_outdim)

        self.num_datasets = cfg.get("n_datasets", 1)
        if self.num_datasets > 1:
            self.dataset_embedding_layer = torch.nn.Embedding(self.num_datasets, self._cfg.symbols_embedding_dim)

        self.fastpitch = FastPitchModule(
            input_fft,
            output_fft,
            duration_predictor,
            pitch_predictor,
            self.aligner,
            cfg.n_speakers,
            cfg.symbols_embedding_dim,
            cfg.pitch_embedding_kernel_size,
            cfg.n_mel_channels,
        )

        self.vocoder = {
            'vocoder': vocoder,
        }

    def vocode_spectrogram(self, spectrogram):
        # spec [C, T] numpy
        with torch.no_grad():
            _spec = torch.from_numpy(spectrogram).unsqueeze(0).to(torch.float32)
            wav_generated = self.vocoder['vocoder'].generator(x=_spec)[0]
            return wav_generated.numpy()

    @property
    def tb_logger(self):
        if self._tb_logger is None:
            if self.logger is None and self.logger.experiment is None:
                return None
            tb_logger = self.logger.experiment
            if isinstance(self.logger, LoggerCollection):
                for logger in self.logger:
                    if isinstance(logger, TensorBoardLogger):
                        tb_logger = logger.experiment
                        break
            self._tb_logger = tb_logger
        return self._tb_logger

    def forward(
        self,
        *,
        text,
        durs=None,
        pitch=None,
        speaker=None,
        pace=1.0,
        spec=None,
        attn_prior=None,
        mel_lens=None,
        input_lens=None,
        enc_out=None,
        enc_mask=None,
    ):
        return self.fastpitch(
            text=text,
            durs=durs,
            pitch=pitch,
            speaker=speaker,
            pace=pace,
            spec=spec,
            attn_prior=attn_prior,
            mel_lens=mel_lens,
            input_lens=input_lens,
            enc_out=enc_out,
            enc_mask=enc_mask,
        )

    @typecheck(output_types={"spect": NeuralType(('B', 'D', 'T_spec'), MelSpectrogramType())})
    def generate_spectrogram(
        self, tokens: 'torch.tensor', speaker: Optional[int] = None, pace: float = 1.0
    ) -> torch.tensor:
        if self.training:
            logging.warning("generate_spectrogram() is meant to be called in eval mode.")
        if isinstance(speaker, int):
            speaker = torch.tensor([speaker]).to(self.device)
        spect, *_ = self(text=tokens, durs=None, pitch=None, speaker=speaker, pace=pace)
        return spect

    def compute_encoding(self, content_embedding, speaker_embedding, dataset_id=None):
        # content embedding is (B, C, T)
        # speaker embedding is (B, C)
        # pitch_contour is (B, T)
        content_embedding = content_embedding.permute(0, 2, 1)  # (B, C, T) -> (B, T, C)
        content_embedding_projected = self.content_projection_layer(content_embedding)
        content_embedding_projected = content_embedding_projected.permute(0, 2, 1)
        speaker_embedding_projected = self.speaker_projection_layer(speaker_embedding)
        speaker_embedding_repeated = speaker_embedding_projected[:, :, None].repeat(
            1, 1, content_embedding_projected.shape[2]
        )

        encoded = torch.cat([content_embedding_projected, speaker_embedding_repeated], dim=1)

        encoded = encoded.permute(0, 2, 1)  # (B, C, T) -> (B, T, C)

        if self.num_datasets > 1:
            dataset_embedding = self.dataset_embedding_layer(dataset_id) # (B, C)
            dataset_embedding_repeated = dataset_embedding[:, None, :].repeat(1, encoded.shape[1], 1)
            encoded = encoded + dataset_embedding_repeated

        return encoded

    def training_step(self, batch, batch_idx):
        audio = batch["audio"]
        audio_lens = batch["audio_len"]
        content_embedding = batch["content_embedding"]
        encoded_len = batch["encoded_len"]
        speaker_embedding = batch["speaker_embedding"]
        mels = batch["mel_spectrogram"]
        spec_len = batch["mel_len"]
        pitch = batch["pitch_contour"]
<<<<<<< HEAD
        dataset_id = batch["dataset_id"]

        enc_out = self.compute_encoding(content_embedding, speaker_embedding, dataset_id)
=======
        durs = batch["duration"]

        enc_out = self.compute_encoding(content_embedding, speaker_embedding)
>>>>>>> 71fdf52d
        if self.use_encoder:
            enc_out, _ = self.encoder(input=enc_out, seq_lens=encoded_len)

        enc_mask = mask_from_lens(encoded_len)
        # durs = torch.ones_like(enc_mask) * 4.0
        enc_mask = enc_mask[:, :, None]
<<<<<<< HEAD
        
=======
        if mels.shape[2] != pitch.shape[1]:
            raise ValueError("mels and pitch have different lengths")

        # if mels.shape[2] != durs.shape[1]*4:
        #     raise ValueError("mels and durs have different lengths")

>>>>>>> 71fdf52d
        mels_pred, _, _, log_durs_pred, pitch_pred, attn_soft, attn_logprob, attn_hard, attn_hard_dur, pitch = self(
            text=None,
            durs=durs,
            pitch=pitch,
            speaker=None,
            pace=1.0,
            spec=None,
            attn_prior=None,
            mel_lens=spec_len,
            input_lens=None,
            enc_out=enc_out,
            enc_mask=enc_mask,
        )

        loss = 0
        mel_loss = self.mel_loss(spect_predicted=mels_pred, spect_tgt=mels)
        loss += mel_loss
        if self.use_duration_predictor:
            dur_loss = self.duration_loss(log_durs_predicted=log_durs_pred, durs_tgt=durs, len=encoded_len)
            self.log("t_dur_loss", dur_loss)
            loss += dur_loss

        if self.pitch_conditioning:
            pitch_loss = self.pitch_loss(pitch_predicted=pitch_pred, pitch_tgt=pitch, len=encoded_len)
            loss += pitch_loss
            self.log("t_pitch_loss", pitch_loss)

        self.log("t_loss", loss)
        self.log("t_mel_loss", mel_loss)

        # Log images to tensorboard
        if self.log_train_images and isinstance(self.logger, TensorBoardLogger):
            self.log_train_images = False

            self.tb_logger.add_image(
                "train_mel_target",
                plot_spectrogram_to_numpy(mels[0].data.cpu().float().numpy()),
                self.global_step,
                dataformats="HWC",
            )
            spec_predict = mels_pred[0].data.cpu().float().numpy()
            self.tb_logger.add_image(
                "train_mel_predicted", plot_spectrogram_to_numpy(spec_predict), self.global_step, dataformats="HWC",
            )

        return loss

    def validation_step(self, batch, batch_idx):
        audio = batch["audio"]
        audio_lens = batch["audio_len"]
        content_embedding = batch["content_embedding"]
        encoded_len = batch["encoded_len"]
        speaker_embedding = batch["speaker_embedding"]
        mels = batch["mel_spectrogram"]
        spec_len = batch["mel_len"]
        pitch = batch["pitch_contour"]
<<<<<<< HEAD
        dataset_id = batch["dataset_id"]
=======
        durs = batch["duration"]
>>>>>>> 71fdf52d

        enc_out = self.compute_encoding(content_embedding, speaker_embedding, dataset_id)
        if self.use_encoder:
            enc_out, _ = self.encoder(input=enc_out, seq_lens=encoded_len)

        enc_mask = mask_from_lens(encoded_len)
        enc_mask = enc_mask[:, :, None]
<<<<<<< HEAD
        
=======
>>>>>>> 71fdf52d

        mels_pred, _, _, log_durs_pred, pitch_pred, _, _, _, attn_hard_dur, pitch = self(
            text=None,
            durs=durs,
            pitch=pitch,
            speaker=None,
            pace=1.0,
            spec=None,
            attn_prior=None,
            mel_lens=spec_len,
            input_lens=None,
            enc_out=enc_out,
            enc_mask=enc_mask,
        )

        mel_loss = self.mel_loss(spect_predicted=mels_pred, spect_tgt=mels)

        val_out = {
            "val_loss": mel_loss,
            "mel_loss": mel_loss,
            "mel_target": mels if batch_idx == 0 else None,
            "mel_pred": mels_pred if batch_idx == 0 else None,
            "spec_len": spec_len if batch_idx == 0 else None,
            "pitch_target": pitch if batch_idx == 0 else None,
            "pitch_pred": pitch_pred if batch_idx == 0 else None,
        }

        if self.use_duration_predictor:
            dur_loss = self.duration_loss(log_durs_predicted=log_durs_pred, durs_tgt=durs, len=encoded_len)
            val_out["dur_loss"] = dur_loss

        if self.pitch_conditioning:
            pitch_loss = self.pitch_loss(pitch_predicted=pitch_pred, pitch_tgt=pitch, len=encoded_len)
            val_out["pitch_loss"] = pitch_loss
            val_out["val_loss"] = mel_loss + pitch_loss

        return val_out

    def validation_epoch_end(self, outputs):
        collect = lambda key: torch.stack([x[key] for x in outputs]).mean()
        val_loss = collect("val_loss")
        mel_loss = collect("mel_loss")

        self.log("v_loss", val_loss)
        self.log("v_mel_loss", mel_loss)

        if self.pitch_conditioning:
            pitch_loss = collect("pitch_loss")
            self.log("v_pitch_loss", pitch_loss)

        single_output = outputs[0]
        spec_target = single_output['mel_target']
        spec_predict = single_output['mel_pred']
        spec_len = single_output['spec_len']
        pitch_target = single_output['pitch_target']
        pitch_pred = single_output['pitch_pred']

        if isinstance(self.logger, TensorBoardLogger):
            _rand_idx = random.randint(0, spec_target.shape[0] - 1)
            self.tb_logger.add_image(
                "val_mel_target",
                plot_spectrogram_to_numpy(spec_target[_rand_idx].data.cpu().float().numpy()),
                self.global_step,
                dataformats="HWC",
            )
            spec_predict = spec_predict[_rand_idx].data.cpu().float().numpy()
            self.tb_logger.add_image(
                "val_mel_predicted", plot_spectrogram_to_numpy(spec_predict), self.global_step, dataformats="HWC",
            )

            if self.pitch_conditioning:
                _pitch_pred = pitch_pred[_rand_idx].data.cpu().numpy()
                _pitch_target = pitch_target[_rand_idx].data.cpu().numpy()

                self.tb_logger.add_image(
                    "val_pitch",
                    plot_multipitch_to_numpy(_pitch_target, _pitch_pred),
                    self.global_step,
                    dataformats="HWC",
                )

            _spec_len = spec_len[_rand_idx].data.cpu().item()
            wav_vocoded = self.vocode_spectrogram(spec_target[_rand_idx].data.cpu().float().numpy()[:, :_spec_len])
            self.tb_logger.add_audio("Real audio", wav_vocoded, self.global_step, 22050)

            wav_vocoded = self.vocode_spectrogram(spec_predict[:, :_spec_len])
            self.tb_logger.add_audio("Generated Audio", wav_vocoded, self.global_step, 22050)
            self.log_train_images = True

    def synthesize_wav(
        self,
        content_embedding,
        speaker_embedding,
        encoded_len=None,
        pitch_contour=None,
        compute_pitch=False,
        compute_duration=False,
        durs_gt=None,
    ):
        """
        content_embedding : (B, C, T)
        speaker_embedding : (B, C)
        pitch_contour : (B, T*4) (mel pitch) or None
        compute_pitch: if true, predict pitch contour from content and speaker embedding.
        """
        _bs, _, _n_time = content_embedding.size()
        if encoded_len is None:
            encoded_len = (torch.ones(_bs) * _n_time).long()

        enc_out = self.compute_encoding(content_embedding, speaker_embedding)
        if self.use_encoder:
            enc_out, _ = self.encoder(input=enc_out, seq_lens=encoded_len)

        enc_mask = mask_from_lens(encoded_len)

        if compute_duration:
            durs = None
        else:
            durs = torch.ones_like(enc_mask) * 4.0

        enc_mask = enc_mask[:, :, None]
        if pitch_contour is not None and compute_pitch == False:
            if durs_gt is not None:
                pitch = average_pitch(pitch_contour.unsqueeze(1), durs_gt).squeeze(1)
            elif durs is not None:
                pitch = average_pitch(pitch_contour.unsqueeze(1), durs).squeeze(1)
            else:
                raise ValueError("durs or durs_gt must be provided")

        else:
            pitch = None

        mels_pred, _, _, log_durs_pred, pitch_pred, _, _, _, attn_hard_dur, pitch = self(
            text=None,
            durs=durs,
            pitch=pitch,
            speaker=None,
            pace=1.0,
            spec=None,
            attn_prior=None,
            mel_lens=None,
            input_lens=None,
            enc_out=enc_out,
            enc_mask=enc_mask,
        )

        wavs = []
        for idx in range(_bs):
            mel_pred = mels_pred[idx].data.cpu().float().numpy()
            # _mel_len = int(encoded_len[idx].item() * 4)
            # mel_pred = mel_pred[:, :_mel_len]
            wav = self.vocode_spectrogram(mel_pred)
            wavs.append(wav)

        return wavs

    def __setup_dataloader_from_config(self, cfg):
        dataset = instantiate(cfg.dataset)

        return torch.utils.data.DataLoader(dataset, collate_fn=dataset.pad_collate_fn, **cfg.dataloader_params)

    def setup_training_data(self, cfg):
        self._train_dl = self.__setup_dataloader_from_config(cfg)

    def setup_validation_data(self, cfg):
        self._validation_dl = self.__setup_dataloader_from_config(cfg)

    def setup_test_data(self, cfg):
        """Omitted."""
        pass

    @classmethod
    def list_available_models(cls) -> 'List[PretrainedModelInfo]':
        return []<|MERGE_RESOLUTION|>--- conflicted
+++ resolved
@@ -231,31 +231,20 @@
         mels = batch["mel_spectrogram"]
         spec_len = batch["mel_len"]
         pitch = batch["pitch_contour"]
-<<<<<<< HEAD
         dataset_id = batch["dataset_id"]
+        durs = batch["duration"]
 
         enc_out = self.compute_encoding(content_embedding, speaker_embedding, dataset_id)
-=======
-        durs = batch["duration"]
-
-        enc_out = self.compute_encoding(content_embedding, speaker_embedding)
->>>>>>> 71fdf52d
         if self.use_encoder:
             enc_out, _ = self.encoder(input=enc_out, seq_lens=encoded_len)
 
         enc_mask = mask_from_lens(encoded_len)
         # durs = torch.ones_like(enc_mask) * 4.0
         enc_mask = enc_mask[:, :, None]
-<<<<<<< HEAD
         
-=======
-        if mels.shape[2] != pitch.shape[1]:
-            raise ValueError("mels and pitch have different lengths")
-
         # if mels.shape[2] != durs.shape[1]*4:
         #     raise ValueError("mels and durs have different lengths")
 
->>>>>>> 71fdf52d
         mels_pred, _, _, log_durs_pred, pitch_pred, attn_soft, attn_logprob, attn_hard, attn_hard_dur, pitch = self(
             text=None,
             durs=durs,
@@ -312,11 +301,8 @@
         mels = batch["mel_spectrogram"]
         spec_len = batch["mel_len"]
         pitch = batch["pitch_contour"]
-<<<<<<< HEAD
         dataset_id = batch["dataset_id"]
-=======
         durs = batch["duration"]
->>>>>>> 71fdf52d
 
         enc_out = self.compute_encoding(content_embedding, speaker_embedding, dataset_id)
         if self.use_encoder:
@@ -324,10 +310,7 @@
 
         enc_mask = mask_from_lens(encoded_len)
         enc_mask = enc_mask[:, :, None]
-<<<<<<< HEAD
         
-=======
->>>>>>> 71fdf52d
 
         mels_pred, _, _, log_durs_pred, pitch_pred, _, _, _, attn_hard_dur, pitch = self(
             text=None,
