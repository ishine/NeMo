--- conflicted
+++ resolved
@@ -465,20 +465,10 @@
             raise ValueError("S2S ModularAudioGPTModel requires Megatron-core GPT model.")
         return model
 
-<<<<<<< HEAD
     def post_restore_from_pretrained_models(cls, model, cfg):
-=======
-    @classmethod
-    def restore_from_pretrained_models(
-        cls,
-        cfg: Optional[Union[OmegaConf, str]] = None,
-        trainer: Optional[Trainer] = None,
-    ):
-        trainer.time_event_callback.logtimeevent.on_model_init_start()
 
         model = super().restore_from_pretrained_models(cfg, trainer)
 
->>>>>>> 5a4c0361
         codec_model, codec_model_cfg = cls.get_codec_models_and_configs(cfg)
         logging.info(f"Loaded Codec Model: {codec_model}")
 
@@ -487,9 +477,6 @@
 
         mos_model = cls.get_mos_models_and_configs(cfg)
         logging.info(f"Loaded MOS Model: {mos_model}")
-
-        trainer.time_event_callback.logtimeevent.on_model_init_end()
-        trainer.time_event_callback.logtimeevent.on_load_checkpoint_start()
 
         if cfg.model.get('salm_model_path') is not None:
             # this may only work for tp=1
@@ -520,7 +507,6 @@
         cls.codec_model = codec_model.cuda()
         cls.asr_model = asr_model.cuda()
         cls.mos_model = mos_model.cuda()
-<<<<<<< HEAD
 
     @classmethod
     def restore_from_pretrained_models(
@@ -528,12 +514,12 @@
         cfg: Optional[Union[OmegaConf, str]] = None,
         trainer: Optional[Trainer] = None,
     ):
+        trainer.time_event_callback.logtimeevent.on_model_init_start()
         model = super().restore_from_pretrained_models(cfg, trainer)
+        trainer.time_event_callback.logtimeevent.on_model_init_end()
+        trainer.time_event_callback.logtimeevent.on_load_checkpoint_start()
         cls.post_restore_from_pretrained_models(cls, model, cfg)
-
-=======
         trainer.time_event_callback.logtimeevent.on_load_checkpoint_end()
->>>>>>> 5a4c0361
         return model
 
     def load_state_dict(self, state_dict, strict: bool = True):
