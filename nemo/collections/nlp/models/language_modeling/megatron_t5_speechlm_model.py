--- conflicted
+++ resolved
@@ -122,19 +122,6 @@
             _speech_head_embedding = tensor_parallel.VocabParallelEmbedding(
                 speech_codebook_size, embedding_dim=self.word_embeddings.embedding_dim
             )
-<<<<<<< HEAD
-        self.frozen_model.enc_dec_model.speech_tokens_heads = torch.nn.ModuleList(list_of_speech_heads)
-        self.frozen_model.enc_dec_model.speech_tokens_embeddings = torch.nn.ModuleList(
-            list_of_speech_tokens_embeddings
-        )
-
-        # TODO: remove hardcoding
-        self.frozen_model.enc_dec_model.speech_residual_model_1 = SimplestModule(
-            self.frozen_model.enc_dec_model.decoder_cfg.hidden_size, speech_offset + speech_codebook_size
-        )
-        self.frozen_model.enc_dec_model.speech_residual_model_2 = SimplestModule(
-            self.frozen_model.enc_dec_model.decoder_cfg.hidden_size, speech_codebook_size
-=======
             _speech_head_embedding.weight.data.fill_(0)
             _speech_head_embedding.shared = True
             list_of_speech_tokens_embeddings.append(_speech_head_embedding)
@@ -159,7 +146,6 @@
         self.frozen_model.enc_dec_model.speech_tokens_heads = torch.nn.ModuleList(list_of_speech_heads)
         self.frozen_model.enc_dec_model.speech_tokens_embeddings = torch.nn.ModuleList(
             list_of_speech_tokens_embeddings
->>>>>>> 244aba2c
         )
 
         if speech_head_type == 'token_level':
@@ -268,13 +254,8 @@
             t5_cfg.global_batch_size = cfg.get('global_batch_size', 4)
             t5_cfg.precision = trainer.precision
             t5_cfg.tokenizer.num_sentinel_tokens = 39184 - 29056  # cfg.num_speech_tokens 39168
-<<<<<<< HEAD
-            t5_cfg.seq_length = 2048
-            t5_cfg.max_position_embeddings = 2048
-=======
             t5_cfg.seq_length = 1536
             t5_cfg.max_position_embeddings = 1536
->>>>>>> 244aba2c
 
         self.frozen_model = MegatronT5Model.restore_from(
             cfg.get('language_model_path'),
@@ -327,22 +308,11 @@
 
         return loss_mean
 
-<<<<<<< HEAD
-    def convert_tokens_to_range(self, tokens, only_first_layer=False):
-        # convert labels to range [0, vocab_size]
-        output_tokens = tokens.clone()
-        for i in range(tokens.shape[0]):
-            if only_first_layer and i > 0:
-                break
-            output_tokens[i] = tokens[i] - 30000 - (i * 1024)
-        # clip values between 0 and 1023
-=======
     def convert_tokens_to_range(self, tokens, apply_offset_correction=True):
         # convert tokens to range [0, 1024]
         output_tokens = tokens.clone()
         if apply_offset_correction:
             output_tokens[0] = output_tokens[0] - self.speech_offset
->>>>>>> 244aba2c
         output_tokens = torch.clamp(output_tokens, min=0, max=1023)
         if self.cfg.seq_pattern == "delay_parallel":
             output_tokens_new = []
@@ -391,11 +361,7 @@
                     with torch.cuda.amp.autocast(enabled=False):
                         # Encodec does not work with fp16, so we disable autocast for logging audio
                         audio_len = (labels[0][0] != 0).sum().item()
-<<<<<<< HEAD
-                        labels_to_1024 = self.convert_tokens_to_range(labels[0, :, 0:audio_len], only_first_layer=True)
-=======
                         labels_to_1024 = self.convert_tokens_to_range(labels[0, :, 0:audio_len])
->>>>>>> 244aba2c
                         label_wav = self.additional_models['encodec'].decode([[labels_to_1024[None], None]])[0, 0]
                         dec_input_to_1024 = self.convert_tokens_to_range(dec_input[0, :, 0:audio_len])
                         dec_input_wav = self.additional_models['encodec'].decode([[dec_input_to_1024[None], None]])[
@@ -413,9 +379,6 @@
                         self.logger.experiment.add_text("Input Text", input_text, self.global_step)
 
                         token_logits = out_logits[0]
-<<<<<<< HEAD
-                        speech_logits = out_logits[1]
-=======
                         speech_logits_list = out_logits[1]
                         if self.frozen_model.enc_dec_model.parallel_output:
                             # Gather from tensor parallel region
@@ -425,7 +388,6 @@
                                     speech_logits_list[_i]
                                 )
                         speech_logits = torch.stack(speech_logits_list, dim=-1)  # (t, b, 1024, 7)
->>>>>>> 244aba2c
                         token_logits_example = token_logits[:, 0, :] * 1
                         speech_logits_example = speech_logits[:, 0, :, :] * 1
                         first_layer_tokens = token_logits_example.argmax(dim=1) - 30000
@@ -434,12 +396,9 @@
                             other_layer_tokens.append(speech_logits_example[:, :, _i].argmax(dim=1))
 
                         all_layer_tokens = torch.stack([first_layer_tokens] + other_layer_tokens)  # (8, t)
-<<<<<<< HEAD
-=======
                         all_layer_tokens = self.convert_tokens_to_range(
                             all_layer_tokens, apply_offset_correction=False
                         )
->>>>>>> 244aba2c
                         all_layer_tokens = torch.clip(all_layer_tokens, 0, 1023)
                         predicted_wav = self.additional_models['encodec'].decode([[all_layer_tokens[None], None]])[
                             0, 0
@@ -536,18 +495,12 @@
         out = None
         if tokens.dim() > 2:
             for i in range(tokens.size()[1]):  # for 8 channels
-<<<<<<< HEAD
-                non_zero_flag = tokens[:, i, :] != 0  # (B, T)
-                cur = self.embed_input(tokens[:, i, :], taskname_ids, inference)  # (B, T, D)
-                if i > 0:
-=======
                 if i == 0:
                     # Embed first layer using word embeddings
                     out = self.embed_input(tokens[:, i, :], taskname_ids, inference)  # (B, T, D)
                 else:
                     # Embed other layers using speech embeddings
                     cur = self.frozen_model.enc_dec_model.speech_tokens_embeddings[i - 1](tokens[:, i, :])
->>>>>>> 244aba2c
                     # do not add embeddings of zero tokens of other channels (except the first channel)
                     non_zero_flag = tokens[:, i, :] != 0  # (B, T)
                     cur = cur * non_zero_flag.unsqueeze(2)
@@ -575,29 +528,13 @@
             taskname_ids,
             speech_mask,
         ) = batch
-<<<<<<< HEAD
-=======
 
         # loss_mask (b, t)
->>>>>>> 244aba2c
         # does not use dataloader_iter due to device placement issues arising from PTL
         mode = self.training
         self.eval()
         gbs = self.cfg.get('validation_global_batch_size', self.cfg.global_batch_size)
         self._reconfigure_and_process_inference_batch(virtual_tokens.size(0), gbs)
-<<<<<<< HEAD
-        loss_mean = self.fwd_bwd_step(itertools.chain([batch]), batch_idx, forward_only=True)
-
-        if self.first_stage_of_pipeline():
-            # Get embeddings for text tokens and insert virtual token embeddings
-            input_embeds = self.get_embeddings_and_combine(
-                [virtual_tokens, context_and_question_tokens], taskname_ids, inference
-            )
-
-            if hasattr(self.frozen_model.enc_dec_model.encoder_embedding, 'position_embeddings'):
-                position_embeddings = self.frozen_model.enc_dec_model.encoder_embedding.position_embeddings(
-                    position_ids
-=======
         loss_mean = self.fwd_bwd_step(
             itertools.chain([batch]), batch_idx, forward_only=True
         )  # comment this out and add custom forward function to calculate WER
@@ -623,7 +560,6 @@
             for _i in range(len(speech_logits_list)):
                 speech_logits_list[_i] = tensor_parallel.gather_from_tensor_model_parallel_region(
                     speech_logits_list[_i]
->>>>>>> 244aba2c
                 )
         speech_logits = torch.stack(speech_logits_list, dim=-1)  # (t, b, 1024, 7)
         first_layer_preds = first_layer_logits.argmax(dim=2)  # (t,bs)
@@ -838,10 +774,7 @@
             sup_data_path=self.cfg.data.get('sup_data_path', '/sup_data_path'),
             speech_offset=self.cfg.data.get('speech_offset', None),
             train_task=self.cfg.data.get('train_task', "tts"),
-<<<<<<< HEAD
-=======
             seq_pattern=self.cfg.seq_pattern,
->>>>>>> 244aba2c
         )
 
         rank = parallel_state.get_data_parallel_rank()
