--- conflicted
+++ resolved
@@ -1,4 +1,4 @@
-# Copyright (c) 2020, NVIDIA CORPORATION.  All rights reserved.
+# Copyright (c) 2021, NVIDIA CORPORATION.  All rights reserved.
 #
 # Licensed under the Apache License, Version 2.0 (the "License");
 # you may not use this file except in compliance with the License.
@@ -139,27 +139,15 @@
         return nemo.collections.common.tokenizers.sentencepiece_tokenizer.SentencePieceTokenizer(
             model_path=tokenizer_model, special_tokens=special_tokens_dict
         )
-<<<<<<< HEAD
     elif library == 'byte-level':
         logging.info(f'Using byte-level tokenization')
         return ByteLevelTokenizer()
-=======
->>>>>>> 4fc74445
     elif library == 'megatron':
         logging.info(
             f'Getting Megatron tokenizer with pretrained model name: {model_name} and custom vocab file: {vocab_file}'
         )
         return get_tokenizer(tokenizer_name=model_name, vocab_file=vocab_file)
-<<<<<<< HEAD
-    elif library == 'byte-level':
-        logging.info(f'Using byte-level tokenization')
-        return ByteLevelTokenizer()
     else:
         raise NotImplementedError(
             'Currently we only support "yttm", "huggingface", "sentencepiece", "megatron", and "byte-level" tokenizer libraries.'
-=======
-    else:
-        raise NotImplementedError(
-            'Currently we only support "yttm", "huggingface", "megatron", and "sentencepiece" tokenizer library.'
->>>>>>> 4fc74445
         )