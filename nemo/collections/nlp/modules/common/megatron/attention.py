# coding=utf-8
# Copyright (c) 2020, NVIDIA CORPORATION.  All rights reserved.
#
# Licensed under the Apache License, Version 2.0 (the "License");
# you may not use this file except in compliance with the License.
# You may obtain a copy of the License at
#
#     http://www.apache.org/licenses/LICENSE-2.0
#
# Unless required by applicable law or agreed to in writing, software
# distributed under the License is distributed on an "AS IS" BASIS,
# WITHOUT WARRANTIES OR CONDITIONS OF ANY KIND, either express or implied.
# See the License for the specific language governing permissions and
# limitations under the License.
import math

import torch
import torch.nn.functional as F
from einops import rearrange, repeat

from nemo.collections.nlp.modules.common.megatron.adapters.parallel_adapters import (
    AdapterName,
    InfusedAdapterConfig,
    LoraDenseAttentionAdapterConfig,
    LoraKQVAdapterConfig,
    LoraKQVAdapterWeightTyingConfig,
    LoraKVAdapterConfig,
    LoraQAdapterConfig,
)
from nemo.collections.nlp.modules.common.megatron.fused_softmax import MatchedScaleMaskSoftmax
from nemo.collections.nlp.modules.common.megatron.module import MegatronModule
from nemo.collections.nlp.modules.common.megatron.position_embedding import XPOSPositionEmbedding
from nemo.collections.nlp.modules.common.megatron.position_embedding.rotary_position_embedding import (
    apply_rotary_pos_emb,
)
from nemo.collections.nlp.modules.common.megatron.utils import (
    ApexGuardDefaults,
    _cast_if_autocast_enabled,
    attention_mask_func,
)
from nemo.core import adapter_mixins
from nemo.utils import logging

try:
    from apex.transformer.enums import AttnMaskType, AttnType
    from apex.transformer.utils import divide as safe_divide

    HAVE_APEX = True

except (ImportError, ModuleNotFoundError):

    HAVE_APEX = False

    # fake missing classes with None attributes
    ModelType = AttnMaskType = AttnType = LayerType = ApexGuardDefaults()


try:
    from megatron.core import ModelParallelConfig, parallel_state, tensor_parallel

    HAVE_MEGATRON_CORE = True

except (ImportError, ModuleNotFoundError):

    ModelParallelConfig = ApexGuardDefaults

    HAVE_MEGATRON_CORE = False

try:
    # Flash Attention Triton
    from flash_attn.flash_attn_triton import flash_attn_func as flash_attn_func_triton

except (ImportError, ModuleNotFoundError):

    flash_attn_func_triton = None


try:
    # Flash Attention 1.X
    from flash_attn.bert_padding import pad_input, unpad_input
    from flash_attn.flash_attn_interface import flash_attn_unpadded_func

    HAVE_FLASH_ATTENTION = True
    flash_attn_func = None

except (ImportError, ModuleNotFoundError):
    try:
        # Flash Attention 2.X
        from flash_attn import flash_attn_func
        from flash_attn.flash_attn_interface import flash_attn_varlen_func as flash_attn_unpadded_func

        HAVE_FLASH_ATTENTION = True

    except (ImportError, ModuleNotFoundError):

        HAVE_FLASH_ATTENTION = False
        flash_attn_unpadded_func, flash_attn_func = None, None
        unpad_input, pad_input = None, None

    try:
        # Flash Attention 2.2
        from flash_attn import flash_attn_with_kvcache

    except (ImportError, ModuleNotFoundError):

        flash_attn_with_kvcache = None

""" We use the following notation throughout this file:
     h: hidden size
     n: number of attention heads
     p: number of model parallel partitions
     np: n/p
     hp: h/p
     hn: h/n
     b: batch size
     s: sequence length
     l: number of layers
    Transformer takes input of size [s, b, h] and returns a
    tensor of the same size. We use the following arguments:
        hyperparameters: transformer hyperparameters
"""


class ParallelAttention(MegatronModule, adapter_mixins.AdapterModuleMixin):
    """Parallel self-attention layer abstract class.

    Self-attention layer takes input with size [s, b, h]
    and returns output of the same size.
    """

    def __init__(
        self,
        config: ModelParallelConfig,
        init_method,
        output_layer_init_method,
        layer_number,
        num_attention_heads,
        hidden_size,
        attention_type=AttnType.self_attn,
        attn_mask_type=AttnMaskType.padding,
        precision=16,
        apply_query_key_layer_scaling=False,
        kv_channels=None,
        masked_softmax_fusion=True,
        attention_dropout=0.1,
        layer_type=None,
        megatron_legacy=False,
        bias=True,
        headscale=False,
        position_embedding_type='learned_absolute',
        multi_query_attention=False,
        normalize_attention_scores=True,
        use_flash_attention=False,
    ):
        super(ParallelAttention, self).__init__(config=config)
        self.layer_number = max(1, layer_number)
        self.attention_type = attention_type
        self.attn_mask_type = attn_mask_type
        self.normalize_attention_scores = normalize_attention_scores
        self.position_embedding_type = position_embedding_type
        self.multi_query_attention = multi_query_attention
        self.use_flash_attention = use_flash_attention

        self.megatron_legacy = megatron_legacy

        self.set_accepted_adapter_types(
            [
                InfusedAdapterConfig._target_,
                LoraKQVAdapterConfig._target_,
                LoraQAdapterConfig._target_,
                LoraKVAdapterConfig._target_,
                LoraKQVAdapterWeightTyingConfig._target_,
                LoraDenseAttentionAdapterConfig._target_,
            ]
        )

        if kv_channels is None:
            assert (
                hidden_size % num_attention_heads == 0
            ), 'hidden_size must be divisible by num_attention_heads if kv_channels is None'
            kv_channels = hidden_size // num_attention_heads
        projection_size = kv_channels * num_attention_heads

        # Per attention head and per partition values.
        world_size = parallel_state.get_tensor_model_parallel_world_size()
        self.hidden_size_per_attention_head = safe_divide(projection_size, num_attention_heads)
        self.num_attention_heads_per_partition = safe_divide(num_attention_heads, world_size)
        self.num_attention_heads_partition_offset = (
            self.num_attention_heads_per_partition * parallel_state.get_tensor_model_parallel_rank()
        )

        # Strided linear layer.
        if attention_type == AttnType.self_attn:
            self.query_key_value = tensor_parallel.ColumnParallelLinear(
                hidden_size,
                3 * projection_size,
                config=config,
                gather_output=False,
                init_method=init_method,
                bias=bias,
            )
        else:
            assert attention_type == AttnType.cross_attn
            self.query = tensor_parallel.ColumnParallelLinear(
                hidden_size,
                projection_size,
                config=config,
                gather_output=False,
                init_method=init_method,
                bias=bias,
            )

            self.key_value = tensor_parallel.ColumnParallelLinear(
                hidden_size,
                2 * projection_size,
                config=config,
                gather_output=False,
                init_method=init_method,
                bias=bias,
            )

        self.core_attention = CoreAttention(
            config=config,
            layer_number=self.layer_number,
            num_attention_heads=num_attention_heads,
            hidden_size=hidden_size,
            attention_type=self.attention_type,
            attn_mask_type=self.attn_mask_type,
            precision=precision,
            apply_query_key_layer_scaling=apply_query_key_layer_scaling,
            kv_channels=kv_channels,
            masked_softmax_fusion=masked_softmax_fusion,
            attention_dropout=attention_dropout,
            multi_query_attention=multi_query_attention,
            normalize_attention_scores=normalize_attention_scores,
            position_embedding_type=position_embedding_type,
            use_flash_attention=use_flash_attention,
        )

        # Output.
        self.dense = tensor_parallel.RowParallelLinear(
            projection_size,
            hidden_size,
            config=config,
            input_is_parallel=True,
            init_method=output_layer_init_method,
            skip_bias_add=True,
            bias=bias,
        )

        self.headscale = headscale
        if headscale:
            self.head_scale_tensor = torch.nn.Parameter(
                torch.ones(1, self.num_attention_heads_per_partition, 1, 1), requires_grad=True
            )

        # Inference key-value memory
        self.inference_key_memory = None
        self.inference_value_memory = None
        self.inference_current_sequence_len = 0

        # relative position embedding
        self.layer_type = layer_type

    def _checkpointed_attention_forward(
        self,
        query_layer,
        key_layer,
        value_layer,
        attention_mask,
        rotary_pos_emb=None,
        relative_position_bias=None,
        headscale_tensor=None,
        inference_mode=None,
    ):
        """Forward method with activation checkpointing."""

        def custom_forward(*inputs):
            if len(inputs) == 7:
                query_layer = inputs[0]
                key_layer = inputs[1]
                value_layer = inputs[2]
                attention_mask = inputs[3]
                rotary_pos_emb = inputs[4]
                relative_position_bias = inputs[5]
                headscale_tensor = inputs[6]
            elif len(inputs) == 8:
                query_layer = inputs[0]
                key_layer = inputs[1]
                value_layer = inputs[2]
                attention_mask = inputs[3]
                rotary_pos_emb = (inputs[4], inputs[5])
                relative_position_bias = inputs[6]
                headscale_tensor = inputs[7]
            else:
                raise ValueError('unexpected number of inputs')
            output_ = self.core_attention(
                query_layer,
                key_layer,
                value_layer,
                attention_mask,
                rotary_pos_emb=rotary_pos_emb,
                relative_position_bias=relative_position_bias,
                headscale_tensor=headscale_tensor,
                inference_mode=inference_mode,
            )
            return output_

        if rotary_pos_emb is None:
            rot_tuple = (rotary_pos_emb,)
        else:
            rot_tuple = (rotary_pos_emb[0], rotary_pos_emb[1])

        hidden_states = tensor_parallel.checkpoint(
            custom_forward,
            False,
            query_layer,
            key_layer,
            value_layer,
            attention_mask,
            *rot_tuple,
            relative_position_bias,
            headscale_tensor,
        )

        return hidden_states

    def _allocate_memory(self, inference_max_sequence_len, batch_size, dtype, device):
        return torch.empty(
            inference_max_sequence_len,
            batch_size,
            self.num_attention_heads_per_partition,
            self.hidden_size_per_attention_head,
            dtype=dtype,
            device=device,
        )

    def _transpose_last_dim(self, mixed_layer, num_splits, num_splits_first):
        input_shape = mixed_layer.size()
        if num_splits_first:
            """[s, b, num_splits * np * hn]
            -->(view) [s, b, num_splits, np, hn]
            -->(tranpose) [s, b, np, num_splits, hn]
            -->(view) [s, b, np * num_splits * hn]"""

            intermediate_shape = input_shape[:-1] + (
                num_splits,
                self.num_attention_heads_per_partition,
                self.hidden_size_per_attention_head,
            )

            mixed_layer = mixed_layer.view(*intermediate_shape)
            mixed_layer = mixed_layer.transpose(-2, -3).contiguous()
        else:
            """[s, b, np * hn * num_splits]
            -->(view) [s, b, np, hn, num_splits]
            -->(tranpose) [s, b, np, num_splits, hn]
            -->(view) [s, b, np * num_splits * hn]"""

            intermediate_shape = input_shape[:-1] + (
                self.num_attention_heads_per_partition,
                self.hidden_size_per_attention_head,
                num_splits,
            )

            mixed_layer = mixed_layer.view(*intermediate_shape)
            mixed_layer = mixed_layer.transpose(-1, -2).contiguous()
        mixed_layer = mixed_layer.view(*input_shape)

        return mixed_layer

    def forward(
        self,
        hidden_states,
        attention_mask,
        layer_past=None,
        get_key_value=False,
        encoder_output=None,
        set_inference_key_value_memory=False,
        inference_max_sequence_len=None,
        rotary_pos_emb=None,  # rotary positional embedding
        relative_position_bias=None,
        checkpoint_core_attention=False,
        return_scores=False,
    ):
        # hidden_states: [sq, b, h]

        # =================================================
        # Pre-allocate memory for key-values for inference.
        # =================================================
        if set_inference_key_value_memory:
            logging.debug(f"Initializing KV Cache.")
            assert inference_max_sequence_len and inference_max_sequence_len > 0
            self.inference_key_memory = self._allocate_memory(
                inference_max_sequence_len, hidden_states.size(1), hidden_states.dtype, hidden_states.device
            )
            self.inference_value_memory = self._allocate_memory(
                inference_max_sequence_len, hidden_states.size(1), hidden_states.dtype, hidden_states.device
            )
            self.inference_current_sequence_len = 0

        # Some consistency check.
        if inference_max_sequence_len:
            # Added equals to as inference key_memory size refers to cross-attention key size
            # which is already equal to the current "sequence length"
            assert self.inference_current_sequence_len <= self.inference_key_memory.size(0)
            assert inference_max_sequence_len == self.inference_key_memory.size(0)
        # This is added for safety. In case inference_max_sequence_len
        # is not provided, make sure there is no potential memory left
        # from previous inference.
        if not inference_max_sequence_len:
            self.inference_key_memory = None
            self.inference_value_memory = None

        # =====================
        # Query, Key, and Value
        # =====================

        if self.attention_type == AttnType.self_attn:
            logging.debug(f"Start Self-Attention!")
            # Attention heads [sq, b, h] --> [sq, b, (np * 3 * hn)]
            mixed_x_layer, _ = self.query_key_value(hidden_states)
            if self.is_adapter_available():
                lora_kqv_adapter = self.get_adapter_module(AdapterName.LORA_KQV_ADAPTER)
                if lora_kqv_adapter and self.adapter_cfg[AdapterName.LORA_KQV_ADAPTER]['enabled']:
                    lora_mixed_x_layer = lora_kqv_adapter(hidden_states)
                    mixed_x_layer = mixed_x_layer + lora_mixed_x_layer

            # [sq, b, (np * 3 * hn)] --> [sq, b, np, 3 * hn]
            new_tensor_shape = mixed_x_layer.size()[:-1] + (
                self.num_attention_heads_per_partition,
                3 * self.hidden_size_per_attention_head,
            )
            if self.megatron_legacy:
                mixed_x_layer = self._transpose_last_dim(mixed_x_layer, 3, True)
            mixed_x_layer = mixed_x_layer.view(*new_tensor_shape)

            # [sq, b, np, 3 * hn] --> 3 [sq, b, np, hn]
            (query_layer, key_layer, value_layer) = tensor_parallel.split_tensor_along_last_dim(
                mixed_x_layer, 3, contiguous_split_chunks=True
            )
        else:  # Else in cross_attention
<<<<<<< HEAD
=======
            # Attention heads [sk, b, h] --> [sk, b, (np * 2 * hn)]
>>>>>>> 545daa84
            if (
                inference_max_sequence_len is None
            ) or self.inference_current_sequence_len < inference_max_sequence_len:
                # If we are in traning and inference_max_sequence_len is None
                # Or we haven't cached the key and value part of cross attention in the decoder on step 0,
                # Do the caching
<<<<<<< HEAD
                # Attention heads [sk, b, h] --> [sk, b, (np * 2 * hn)]
=======
>>>>>>> 545daa84
                mixed_kv_layer, _ = self.key_value(encoder_output)
                if self.is_adapter_available():
                    lora_kv_adapter = self.get_adapter_module(AdapterName.LORA_KV_ADAPTER)
                    if lora_kv_adapter and self.adapter_cfg[AdapterName.LORA_KV_ADAPTER]['enabled']:
                        lora_mixed_kv_layer = lora_kv_adapter(encoder_output)
                        mixed_kv_layer = mixed_kv_layer + lora_mixed_kv_layer
<<<<<<< HEAD
=======
            mixed_kv_layer, _ = self.key_value(encoder_output)
            if self.is_adapter_available():
                lora_kv_adapter = self.get_adapter_module(AdapterName.LORA_KV_ADAPTER)
                if lora_kv_adapter and self.adapter_cfg[AdapterName.LORA_KV_ADAPTER]['enabled']:
                    lora_mixed_kv_layer = lora_kv_adapter(encoder_output)
                    mixed_kv_layer = mixed_kv_layer + lora_mixed_kv_layer
>>>>>>> 545daa84

                # [sk, b, (np * 2 * hn)] --> [sk, b, np, 2 * hn]
                new_tensor_shape = mixed_kv_layer.size()[:-1] + (
                    self.num_attention_heads_per_partition,
                    2 * self.hidden_size_per_attention_head,
                )
                if self.megatron_legacy:
                    mixed_kv_layer = self._transpose_last_dim(mixed_kv_layer, 2, True)
                mixed_kv_layer = mixed_kv_layer.view(*new_tensor_shape)

                # [sk, b, np, 2 * hn] --> 2 [sk, b, np, hn]
                (key_layer, value_layer) = tensor_parallel.split_tensor_along_last_dim(
                    mixed_kv_layer, 2, contiguous_split_chunks=True
                )
            else:
                # else if we are in inference and have already cached key, value, can just read cache
                key_layer = self.inference_key_memory[: self.inference_current_sequence_len, ...]
                value_layer = self.inference_value_memory[: self.inference_current_sequence_len, ...]
                if attention_mask is not None:
                    attention_mask = attention_mask[..., -1, :].unsqueeze(-2)

            # Attention head [sq, b, h] --> [sq, b, hp]
            query_layer, _ = self.query(hidden_states)
            if self.is_adapter_available():
                lora_q_adapter = self.get_adapter_module(AdapterName.LORA_Q_ADAPTER)
                if lora_q_adapter and self.adapter_cfg[AdapterName.LORA_Q_ADAPTER]['enabled']:
                    lora_q_layer = lora_q_adapter(hidden_states)
                    query_layer = query_layer + lora_q_layer
            # [sq, b, hp] --> [sq, b, np, hn]
            new_tensor_shape = query_layer.size()[:-1] + (
                self.num_attention_heads_per_partition,
                self.hidden_size_per_attention_head,
            )
            query_layer = query_layer.view(*new_tensor_shape)

        if self.is_adapter_available():
            key_infused_adapter = self.get_adapter_module(AdapterName.KEY_INFUSED)
            value_infused_adapter = self.get_adapter_module(AdapterName.VALUE_INFUSED)
            if key_infused_adapter and self.adapter_cfg[AdapterName.KEY_INFUSED]['enabled']:
                assert value_infused_adapter is not None, "Expected value_infused_adapter not found!"
                kls = key_layer.shape
                key_layer = key_infused_adapter(key_layer.reshape(kls[0], kls[1], -1)).reshape(kls)
            if value_infused_adapter and self.adapter_cfg[AdapterName.VALUE_INFUSED]['enabled']:
                assert key_infused_adapter is not None, "Expected key_infused_adapter not found!"
                vls = value_layer.shape
                value_layer = value_infused_adapter(value_layer.reshape(vls[0], vls[1], -1)).reshape(vls)

        # ===================================================
        # Adjust key, value, and attention mask for inference
        # ===================================================

        # duplicate the pos_emb for self attention
        if rotary_pos_emb is not None:
            rotary_pos_emb = rotary_pos_emb if isinstance(rotary_pos_emb, tuple) else ((rotary_pos_emb,) * 2)

        # If we are in cross attention (inference_current_sequence_len == inference_max_sequence_len == inference_key_memory.size(0))
        # We only need to cache this once
        if inference_max_sequence_len and self.inference_current_sequence_len < inference_max_sequence_len:
<<<<<<< HEAD
            logging.debug(f"{self.inference_current_sequence_len}|{key_layer.shape}")
=======
            logging.debug(f"inference_current_sequence_len={self.inference_current_sequence_len} | key_layer.shape={key_layer.shape} | inference_key_memory={self.inference_key_memory.size()} | inference_value_memory={self.inference_value_memory.size()}")
>>>>>>> 545daa84
            # Adjust the range variables.
            start = self.inference_current_sequence_len
            self.inference_current_sequence_len += key_layer.size(0)
            end = self.inference_current_sequence_len
            # Copy key and values.
            self.inference_key_memory[start:end, ...] = key_layer
            self.inference_value_memory[start:end, ...] = value_layer
            key_layer = self.inference_key_memory[:end, ...]
            value_layer = self.inference_value_memory[:end, ...]
            # Adjust attention mask
            if attention_mask is not None and self.attention_type == AttnType.self_attn:
                attention_mask = attention_mask[..., start:end, :end]
            # adjust the key rotary positional embedding
            if rotary_pos_emb is not None:
                q_pos_emb, k_pos_emb = rotary_pos_emb
                if not set_inference_key_value_memory:
                    # In inference, we compute one token at a time.
                    # Select the correct positional embedding.
                    q_pos_emb = q_pos_emb[end - 1 : end]
                else:
                    q_pos_emb = q_pos_emb[:end, :, :, :]
                k_pos_emb = k_pos_emb[:end, :, :, :]
                rotary_pos_emb = (q_pos_emb, k_pos_emb)

        if layer_past is not None:
            past_key, past_value = layer_past
            key_layer = torch.cat((past_key.type_as(key_layer), key_layer), dim=0)
            value_layer = torch.cat((past_value.type_as(value_layer), value_layer), dim=0)

        if get_key_value:
            present = (key_layer, value_layer)

        if (
            flash_attn_with_kvcache is not None
            and self.use_flash_attention
            and rotary_pos_emb is not None
            and inference_max_sequence_len
            and not set_inference_key_value_memory
        ):
            # Mainly used for decoding with sq=1
            q = _cast_if_autocast_enabled(
                rearrange(apply_rotary_pos_emb(query_layer, rotary_pos_emb[0]), 'sq b np hn -> b sq np hn')
            )
            k = _cast_if_autocast_enabled(
                rearrange(apply_rotary_pos_emb(key_layer, rotary_pos_emb[1]), 'sk b np hn -> b sk np hn')
            )
            v = _cast_if_autocast_enabled(rearrange(value_layer, 'sk b np hn -> b sk np hn'))
            context_layer = flash_attn_with_kvcache(
                q=q,
                k_cache=k,
                v_cache=v,
                causal=self.attn_mask_type == AttnMaskType.causal,
            )
            context_layer = rearrange(context_layer, 'b sq np hn -> sq b (np hn)')

        elif checkpoint_core_attention:
            context_layer = self._checkpointed_attention_forward(
                query_layer,
                key_layer,
                value_layer,
                attention_mask,
                rotary_pos_emb=rotary_pos_emb,
                relative_position_bias=relative_position_bias,
                headscale_tensor=self.head_scale_tensor if self.headscale else None,
                inference_mode=inference_max_sequence_len is not None and query_layer.shape[0] == 1,
            )
        else:
            context_layer = self.core_attention(
                query_layer,
                key_layer,
                value_layer,
                attention_mask,
                layer_past=layer_past,
                get_key_value=get_key_value,
                rotary_pos_emb=rotary_pos_emb,
                relative_position_bias=relative_position_bias,
                headscale_tensor=self.head_scale_tensor if self.headscale else None,
                inference_mode=inference_max_sequence_len is not None and query_layer.shape[0] == 1,
                return_scores=return_scores,
            )
            if return_scores:
                context_layer, attention_probs = context_layer

        # =================
        # Output. [sq, b, h]
        # =================

        output, bias = self.dense(context_layer)
        if self.is_adapter_available():
            lora_dense_adapter = self.get_adapter_module(AdapterName.LORA_DENSE_ATTENTION_ADAPTER)
            if lora_dense_adapter and self.adapter_cfg[AdapterName.LORA_DENSE_ATTENTION_ADAPTER]['enabled']:
                lora_dense_output = lora_dense_adapter(context_layer)
                output = output + lora_dense_output

        if get_key_value:
            output = [output, present]

        if return_scores:
            output = [output, attention_probs]

        return output, bias


class ParallelChunkedCrossAttention(MegatronModule):
    """Parallel chunked cross-attention layer class.

    Self-attention layer takes input with size [b, s, h]
    and returns output of the same size.
    """

    def __init__(
        self,
        config: ModelParallelConfig,
        init_method,
        output_layer_init_method,
        layer_number,
        num_attention_heads,
        hidden_size,
        precision=16,
        apply_query_key_layer_scaling=False,
        kv_channels=None,
        masked_softmax_fusion=True,
        attention_dropout=0.1,
        megatron_legacy=False,
        chunk_size=64,  # each chunk, how many tokens
        bias=True,
        headscale=False,
        normalize_attention_scores=True,
    ):
        super(ParallelChunkedCrossAttention, self).__init__(config=config)
        self.cross_attention = ParallelAttention(
            config=config,
            init_method=init_method,
            output_layer_init_method=output_layer_init_method,
            layer_number=layer_number,
            num_attention_heads=num_attention_heads,
            hidden_size=hidden_size,
            attention_type=AttnType.cross_attn,
            attn_mask_type=AttnMaskType.padding,
            precision=precision,
            apply_query_key_layer_scaling=apply_query_key_layer_scaling,
            kv_channels=kv_channels,
            masked_softmax_fusion=masked_softmax_fusion,
            attention_dropout=attention_dropout,
            megatron_legacy=megatron_legacy,
            bias=bias,
            headscale=headscale,
            normalize_attention_scores=normalize_attention_scores,
        )
        self.chunk_size = chunk_size

    def forward(
        self,
        hidden_states,
        attention_mask,
        encoder_output=None,
        set_inference_key_value_memory=False,
        inference_max_sequence_len=None,
        rotary_pos_emb=None,
        checkpoint_core_attention=False,
    ):
        if checkpoint_core_attention:
            raise ValueError(
                'checkpoint_core_attention during forward not implemented yet for ParallelChunkedCrossAttention'
            )

        # hidden_states is assumed to have dimension [token length, batch, dimension]
        # derive variables
        # encoder_output here is the retrieved context
        context = encoder_output
        # context is assumed to have dimension [num_chunks, num_neighbors, context_token_len, batch, dimension]
        chunk_size = self.chunk_size
        b, n, dim = (
            hidden_states.shape[1],
            hidden_states.shape[0],
            hidden_states.shape[2],
        )
        default_bias = self.cross_attention.dense.bias
        if set_inference_key_value_memory:
            seq_index = (n // chunk_size) * chunk_size
            self.current_len = n
        elif inference_max_sequence_len is not None:
            # only handles single token increment
            assert n == 1
            self.current_len += n
            chunk_id = self.current_len // chunk_size
            if chunk_id <= 0:
                # if sequence length less than chunk size, do an early return
                return torch.zeros_like(hidden_states), default_bias
            causal_padding = chunk_size - 1
            # pad it as a full chunk, put it at the end of the chunk position
            hidden_states = F.pad(hidden_states, (0, 0, 0, 0, causal_padding, 0), value=0.0)
            # only use the relevant context
            context = context[chunk_id - 1 : chunk_id, :, :, :, :]
            attention_mask = rearrange(attention_mask, '(b k) 1 q v -> b k 1 q v', b=b)
            # select the relevant chunk attn mask
            attention_mask = attention_mask[:, chunk_id - 1]
            seq_index = chunk_size
        else:
            # this is normal forward without inference
            seq_index = (n // chunk_size) * chunk_size

        # if sequence length less than chunk size, do an early return
        if n < self.chunk_size and set_inference_key_value_memory and inference_max_sequence_len is not None:
            return torch.zeros_like(hidden_states), default_bias

        num_chunks, num_retrieved = (
            context.shape[-5],
            context.shape[-4],
        )

        # causal padding
        causal_padding = chunk_size - 1

        x = F.pad(hidden_states, (0, 0, 0, 0, -causal_padding, causal_padding), value=0.0)

        # remove sequence which is ahead of the neighbors retrieved (during inference)

        # seq_index = (n // chunk_size) * chunk_size
        x, x_remainder = x[:seq_index], x[seq_index:]

        seq_remain_len = x_remainder.shape[0]

        # take care of rotary positional embedding
        # make sure queries positions are properly shifted to the future

        if rotary_pos_emb is not None:
            q_pos_emb, k_pos_emb = rotary_pos_emb
            # currently implementation is broken
            # q need to extend to causal_padding, and just do
            # q_pos_emb = F.pad(q_pos_emb, (0, 0, -causal_padding, 0), value = 0.)
            if inference_max_sequence_len is not None and not set_inference_key_value_memory:
                token_pos = (self.current_len - 1) % chunk_size
                q_pos_emb = F.pad(
                    q_pos_emb, (0, 0, 0, 0, 0, 0, -causal_padding - token_pos, -causal_padding + token_pos), value=0.0
                )
            else:
                q_pos_emb = F.pad(q_pos_emb, (0, 0, 0, 0, 0, 0, -causal_padding, 0), value=0.0)

            k_pos_emb = repeat(k_pos_emb, 'n b h d -> (r n) b h d', r=num_retrieved)
            rotary_pos_emb = (q_pos_emb, k_pos_emb)

        # make sure number context chunks is enough
        assert x.shape[0] // chunk_size == num_chunks

        # reshape so we have chunk to chunk attention, without breaking causality
        x = rearrange(x, '(k n) b d -> n (b k) d', k=num_chunks)
        context = rearrange(context, 'k r n b d -> (r n) (b k) d')
        # cross attention
        out, bias = self.cross_attention(x, attention_mask, encoder_output=context, rotary_pos_emb=rotary_pos_emb)

        # reshape back to original sequence

        out = rearrange(out, 'n (b k) d -> (k n) b d', b=b)

        # pad back to original, with 0s at the beginning (which will be added to the residual and be fine)

        out = F.pad(out, (0, 0, 0, 0, causal_padding, -causal_padding + seq_remain_len), value=0.0)
        if not set_inference_key_value_memory and inference_max_sequence_len is not None:
            out = out[-1:]
        return out, bias


class CoreAttention(MegatronModule):
    """Region where selective activation recomputation is applied.
    See Figure 3. in Reducing Activation Recomputation in Large Transformer Models
    https://arxiv.org/pdf/2205.05198.pdf for more details.

    """

    def __init__(
        self,
        config: ModelParallelConfig,
        layer_number,
        num_attention_heads,
        hidden_size,
        attention_type=AttnType.self_attn,
        attn_mask_type=AttnMaskType.padding,
        precision=16,
        apply_query_key_layer_scaling=False,
        kv_channels=None,
        masked_softmax_fusion=True,
        attention_dropout=0.1,
        normalize_attention_scores=True,
        multi_query_attention=False,
        position_embedding_type='learned_absolute',
        use_flash_attention=False,
    ):

        super(CoreAttention, self).__init__(config=config)

        self.precision = precision
        self.fp16 = False
        self.bf16 = False
        if precision in ['bf16', 'bf16-mixed']:
            self.bf16 = True
        elif precision in [16, '16', '16-mixed']:
            self.fp16 = True
        self.multi_query_attention = multi_query_attention
        self.position_embedding_type = position_embedding_type

        self.apply_query_key_layer_scaling = apply_query_key_layer_scaling
        self.attention_softmax_in_fp32 = False
        if self.apply_query_key_layer_scaling:
            self.attention_softmax_in_fp32 = True
        self.layer_number = max(1, layer_number)
        self.attention_type = attention_type
        self.attn_mask_type = attn_mask_type
        self.sequence_parallel = config.sequence_parallel
        # If True, will scale attention scores by 1 / sqrt(hidden_size_per_attention_head).
        # This arg is been provided mostly to support weight conversion of Huggingface models. (ex: T5v1.1)
        self.normalize_attention_scores = normalize_attention_scores

        if kv_channels is None:
            assert (
                hidden_size % num_attention_heads == 0
            ), 'hidden_size must be divisible by num_attention_heads if kv_channels is None'
            kv_channels = hidden_size // num_attention_heads

        projection_size = kv_channels * num_attention_heads

        # Per attention head and per partition values.
        world_size = parallel_state.get_tensor_model_parallel_world_size()
        self.hidden_size_per_partition = safe_divide(projection_size, world_size)
        self.hidden_size_per_attention_head = safe_divide(projection_size, num_attention_heads)
        self.num_attention_heads_per_partition = safe_divide(num_attention_heads, world_size)
        self.num_attention_heads_partition_offset = (
            self.num_attention_heads_per_partition * parallel_state.get_tensor_model_parallel_rank()
        )

        coeff = None
        self.norm_factor = math.sqrt(self.hidden_size_per_attention_head)
        if self.apply_query_key_layer_scaling:
            coeff = self.layer_number
            self.norm_factor *= coeff

        self.scale_mask_softmax = MatchedScaleMaskSoftmax(
            self.fp16,
            self.bf16,
            self.attn_mask_type,
            masked_softmax_fusion,
            attention_mask_func,
            self.attention_softmax_in_fp32,
            coeff,
        )

        # Dropout. Note that for a single iteration, this layer will generate
        # different outputs on different number of parallel partitions but
        # on average it should not be partition dependent.
        self.attention_dropout_p = attention_dropout
        self.attention_dropout = torch.nn.Dropout(attention_dropout)

        if use_flash_attention:
            self.attn_fn = self.flash_attention
        else:
            self.attn_fn = self.torch_attention

        if position_embedding_type.lower() == 'xpos':
            self.xpos = XPOSPositionEmbedding(kv_channels)

    def forward(
        self,
        query_layer,
        key_layer,
        value_layer,
        attention_mask,
        layer_past=None,
        get_key_value=False,
        rotary_pos_emb=None,
        relative_position_bias=None,
        headscale_tensor=None,
        inference_mode=None,
        return_scores=None,
    ):
        b, np, sq, sk, hn = (
            query_layer.size(1),
            query_layer.size(2),
            query_layer.size(0),
            key_layer.size(0),
            query_layer.size(3),
        )
<<<<<<< HEAD
        logging.debug(f"q:{query_layer.size()}\tk:{key_layer.size()}")
=======
        logging.debug(f"query_layer.shape={query_layer.size()}\tkey_layer.shape={key_layer.size()}")
>>>>>>> 545daa84

        # ==================================================
        # Update attention mask for inference. [b, np, sq, sk]
        # ==================================================
        if get_key_value:
            with torch.no_grad():
                if layer_past is not None:
                    attention_mask = attention_mask[..., sq - 1, :sk].unsqueeze(2)
                else:
                    attention_mask = attention_mask[..., :sq, :sk]

        # ==================================================
        # Update attention bias. [b, np, sq, sk]
        # ==================================================
        if relative_position_bias is not None:
            relative_position_bias = relative_position_bias[
                :,
                self.num_attention_heads_partition_offset : self.num_attention_heads_partition_offset
                + self.num_attention_heads_per_partition,
                -sq:,
                -sk:,
            ]

        # ==================================================
        # Update query_layer, key_layer, value_layer
        # ==================================================
        # TODO: figure out how to do this
        # apply relative positional encoding (rotary embedding)
        if rotary_pos_emb is not None:
            q_pos_emb, k_pos_emb = rotary_pos_emb
            query_layer = apply_rotary_pos_emb(query_layer, q_pos_emb)
            key_layer = apply_rotary_pos_emb(key_layer, k_pos_emb)
            # TODO, can apply positional embedding to value_layer so it has
            # absolute positional embedding.
            # otherwise, only relative positional embedding takes effect
            # value_layer = apply_rotary_pos_emb(value_layer, k_pos_emb)

        if self.position_embedding_type.lower() == 'xpos':
            query_layer = self.xpos(query_layer, offset=key_layer.shape[-2] - query_layer.shape[-2], downscale=False)
            key_layer = self.xpos(key_layer, offset=0, downscale=True)

        # ==================================================
        # query_layer [sq, b, np, hn]
        # key_layer   [sk, b, np, hn]
        # value_layer [sk, b, np, hn]
        # attention_mask [b, 1, sq, sk] or [b, s]
        # relative_position_bias [b, np, sq, sk]
        # context_layer [b, np, sq, hn]
        # ==================================================
        if not return_scores:
<<<<<<< HEAD
            logging.debug(f"not returning scors: attn_fn: {self.attn_fn}, return_scores: {return_scores}")
            context_layer = self.attn_fn(
                query_layer,
                key_layer,
                value_layer,
                attention_mask,
                relative_position_bias,
                inference_mode,
=======
            logging.debug(
                f"not returning scores: attn_type={self.attention_type} | attn_fn={self.attn_fn} | return_scores={return_scores}"
            )
            context_layer = self.attn_fn(
                query_layer, key_layer, value_layer, attention_mask, relative_position_bias, inference_mode,
>>>>>>> 545daa84
            )
        else:
            # SpeechLLM TTS modifications
            if return_scores or relative_position_bias is not None:
                logging.debug(
                    f"torch a: return_scores: {return_scores}, relative_position_bias is not None: {relative_position_bias is not None}"
                )
                context_layer = self.torch_attention_with_prior(
                    query_layer,
                    key_layer,
                    value_layer,
                    attention_mask,
                    relative_position_bias,
                    inference_mode,
                    return_scores=return_scores,
                )
                context_layer, attention_probs = context_layer
            else:
                logging.debug(
                    f"attn_fn: {self.attn_fn}, return_scores: {return_scores}, relative_position_bias is not None: {relative_position_bias is not None}"
                )
                context_layer = self.attn_fn(
<<<<<<< HEAD
                    query_layer,
                    key_layer,
                    value_layer,
                    attention_mask,
                    relative_position_bias,
                    inference_mode,
=======
                    query_layer, key_layer, value_layer, attention_mask, relative_position_bias, inference_mode,
>>>>>>> 545daa84
                )

        if headscale_tensor is not None:
            context_layer = context_layer * headscale_tensor

        # [b, np, sq, hn] --> [sq, b, np, hn]
        context_layer = context_layer.permute(2, 0, 1, 3).contiguous()

        # [sq, b, np, hn] --> [sq, b, hp]
        new_context_layer_shape = context_layer.size()[:-2] + (self.hidden_size_per_partition,)
        context_layer = context_layer.view(*new_context_layer_shape)

        if return_scores:
            return context_layer, attention_probs
        else:
            return context_layer

    def torch_attention(self, query_layer, key_layer, value_layer, attention_mask, attention_bias, inference_mode):
        sq, b, np, hn = query_layer.shape
        sk = key_layer.shape[0]

        if self.multi_query_attention:
            query_layer = rearrange(query_layer, 'sq b np hn -> b (np sq) hn')
            key_layer = rearrange(key_layer, 'sk b 1 hn -> b hn sk')
            value_layer = rearrange(value_layer, 'sv b np hn -> (b np) sv hn')
        else:
            query_layer = rearrange(query_layer, 'sq b np hn -> (b np) sq hn')
            key_layer = rearrange(key_layer, 'sk b np hn -> (b np) hn sk')
            value_layer = rearrange(value_layer, 'sv b np hn -> (b np) sv hn')

        matmul_input_buffer = torch.empty(
            query_layer.shape[0],
            query_layer.shape[1],
            key_layer.shape[2],
            dtype=query_layer.dtype,
            device=query_layer.device,
        )

        matmul_result = torch.baddbmm(
            matmul_input_buffer,
            query_layer,
            key_layer,
            beta=0.0,
            alpha=(1.0 / self.norm_factor) if self.normalize_attention_scores else 1.0,
        )

        # change view to [b, np, sq, sk]
        attention_scores = matmul_result.view(b, np, sq, sk)

        if attention_bias is not None:
            attention_scores += attention_bias

        attention_probs = self.scale_mask_softmax(attention_scores, attention_mask)
        logging.debug(f"attention_type={self.attention_type}")
        logging.debug(f"attention_scores.shape={attention_scores.shape}")
        logging.debug(f"attention_mask.shape={attention_mask.shape}")
        # This is actually dropping out entire tokens to attend to, which might
        # seem a bit unusual, but is taken from the original Transformer paper.

        if not self.sequence_parallel:
            with tensor_parallel.random.get_cuda_rng_tracker().fork():
                attention_probs = self.attention_dropout(attention_probs)
        else:
            attention_probs = self.attention_dropout(attention_probs)

        # change view [b * np, sq, sk]
        attention_probs = rearrange(attention_probs, 'b np sq sk -> (b np) sq sk')

        # matmul: [b * np, sq, hn]
        context_layer = torch.bmm(attention_probs, value_layer)

        # change view [b, np, sq, hn]
        context_layer = rearrange(context_layer, '(b np) sq hn -> b np sq hn', np=np)

        return context_layer

    def torch_attention_with_prior(
<<<<<<< HEAD
        self, query_layer, key_layer, value_layer, attention_mask, attention_prior, inference_mode, return_scores=False
    ):
        """
        Same function as torch_attention except we do not use a bias, we multiply (add in log space) with a prior
        """
=======
        self, query_layer, key_layer, value_layer, attention_mask, attention_bias, inference_mode, return_scores=False
    ):
>>>>>>> 545daa84
        sq, b, np, hn = query_layer.shape
        sk = key_layer.shape[0]

        if self.multi_query_attention:
            query_layer = rearrange(query_layer, 'sq b np hn -> b (np sq) hn')
            key_layer = rearrange(key_layer, 'sk b 1 hn -> b hn sk')
            value_layer = rearrange(value_layer, 'sv b np hn -> (b np) sv hn')
        else:
            query_layer = rearrange(query_layer, 'sq b np hn -> (b np) sq hn')
            key_layer = rearrange(key_layer, 'sk b np hn -> (b np) hn sk')
            value_layer = rearrange(value_layer, 'sv b np hn -> (b np) sv hn')

        matmul_input_buffer = torch.empty(
            query_layer.shape[0],
            query_layer.shape[1],
            key_layer.shape[2],
            dtype=query_layer.dtype,
            device=query_layer.device,
        )

        matmul_result = torch.baddbmm(
            matmul_input_buffer,
            query_layer,
            key_layer,
            beta=0.0,
            alpha=(1.0 / self.norm_factor) if self.normalize_attention_scores else 1.0,
        )

        # change view to [b, np, sq, sk]
        attention_scores = matmul_result.view(b, np, sq, sk)

<<<<<<< HEAD
        if attention_prior is not None:
            # attention_prior is not None only for cross attention layers right now in T5
            attention_scores = torch.log_softmax(attention_scores, dim=-1) + attention_prior
=======
        if attention_bias is not None:
            # attention_bias is not None only for cross attention layers right now in T5
            attention_scores = torch.log_softmax(attention_scores, dim=-1) + attention_bias
>>>>>>> 545daa84

        _attention_probs = self.scale_mask_softmax(attention_scores, attention_mask)
        # This is actually dropping out entire tokens to attend to, which might
        # seem a bit unusual, but is taken from the original Transformer paper.

        if not self.sequence_parallel:
            with tensor_parallel.random.get_cuda_rng_tracker().fork():
                attention_probs = self.attention_dropout(_attention_probs)
        else:
            attention_probs = self.attention_dropout(_attention_probs)

        # change view [b * np, sq, sk]
        attention_probs = rearrange(attention_probs, 'b np sq sk -> (b np) sq sk')

        # matmul: [b * np, sq, hn]
        context_layer = torch.bmm(attention_probs, value_layer)

        # change view [b, np, sq, hn]
        context_layer = rearrange(context_layer, '(b np) sq hn -> b np sq hn', np=np)

        if return_scores:
            # return context_layer, _attention_probs
            return context_layer, attention_scores
        else:
            return context_layer

    def flash_attention(self, query_layer, key_layer, value_layer, attention_mask, attention_bias, inference_mode):
        query_layer = rearrange(query_layer, 'sq b np hn -> b sq np hn')
        key_layer = rearrange(key_layer, 'sk b np hn -> b sk np hn')
        value_layer = rearrange(value_layer, 'sv b np hn -> b sv np hn')

        # Use to ensure dtype cast to fp16 or bf16
        query_layer = _cast_if_autocast_enabled(query_layer)
        key_layer = _cast_if_autocast_enabled(key_layer)
        value_layer = _cast_if_autocast_enabled(value_layer)
        attention_bias = _cast_if_autocast_enabled(attention_bias)

        is_causal = self.attn_mask_type == AttnMaskType.causal and not inference_mode

        if attention_bias is not None:
            return self.flash_attention_triton(
                query_layer,
                key_layer,
                value_layer,
                attention_mask,
                attention_bias,
                is_causal,
            )
        else:
            return self.flash_attention_cuda(
                query_layer,
                key_layer,
                value_layer,
                attention_mask,
                is_causal,
            )

    def flash_attention_cuda(self, query_layer, key_layer, value_layer, attention_mask, is_causal):
        batch_size, seqlen, nheads, _ = query_layer.shape

        # True: attend / False: not attend
        if attention_mask is None:
            attention_mask_q = torch.ones(batch_size, query_layer.shape[1], device=query_layer.device).bool()
            attention_mask_kv = torch.ones(batch_size, key_layer.shape[1], device=query_layer.device).bool()
        elif len(attention_mask.shape) == 4:
            # [b, 1, sq, sk] -> [b, sq] / [b, sk]
            attention_mask_q = torch.any(torch.eq(attention_mask, False), dim=3).squeeze(1)
            attention_mask_kv = torch.any(torch.eq(attention_mask, False), dim=2).squeeze(1)
        else:
            assert len(attention_mask.shape) == 2
            attention_mask_q = ~attention_mask
            attention_mask_kv = ~attention_mask

        seqlens_q_in_batch = len(attention_mask_q.sum(dim=-1, dtype=torch.int32).unique())
        seqlens_kv_in_batch = len(attention_mask_kv.sum(dim=-1, dtype=torch.int32).unique())

        if seqlens_q_in_batch == 1 and seqlens_kv_in_batch == 1 and flash_attn_func is not None:
            # [b, sq, np, hn]
            context_layer = flash_attn_func(
                query_layer,
                key_layer,
                value_layer,
                dropout_p=self.attention_dropout_p if self.training else 0.0,
                causal=is_causal,
            )
        else:
            q, indices_q, cu_seqlens_q, max_seqlen_q = unpad_input(query_layer, attention_mask_q)
            k, _, cu_seqlens_k, max_seqlen_k = unpad_input(key_layer, attention_mask_kv)
            v, _, _, _ = unpad_input(value_layer, attention_mask_kv)

            context_layer = flash_attn_unpadded_func(
                q,
                k,
                v,
                cu_seqlens_q,
                cu_seqlens_k,
                max_seqlen_q,
                max_seqlen_k,
                dropout_p=self.attention_dropout_p if self.training else 0.0,
                causal=is_causal,
            )

            # [b, sq, np, hn]
            context_layer = pad_input(context_layer, indices_q, batch_size, seqlen)

        # [b, sq, np, hn] -> [b, np, sq, hn]
        context_layer = context_layer.permute(0, 2, 1, 3)
        return context_layer

    def flash_attention_triton(self, query_layer, key_layer, value_layer, attention_mask, attention_bias, is_causal):
        if self.attention_dropout_p > 0.0:
            raise NotImplementedError(f'attention_dropout not implemented for flash_attention with attention bias')

        if attention_mask is not None:
            if len(attention_mask.shape) == 4:
                # [b, 1, sq, sk] -> [b, 1, sq, 1] / [b, 1, 1, sk]
                attention_mask_q = torch.any(torch.eq(attention_mask, False), dim=3).unsqueeze(3)
                attention_mask_kv = torch.any(torch.eq(attention_mask, False), dim=2).unsqueeze(2)
            else:
                # [b, s] -> [b, 1, s, 1] / [b, 1, 1, s]
                assert len(attention_mask.shape) == 2
                attention_mask_q = (~attention_mask).unsqueeze(1).unsqueeze(3)
                attention_mask_kv = (~attention_mask).unsqueeze(1).unsqueeze(2)

            if attention_bias.shape[2] == attention_mask_q.shape[2]:
                attention_bias = attention_bias.masked_fill(~attention_mask_q, torch.finfo(query_layer.dtype).min)
            if attention_bias.shape[3] == attention_mask_kv.shape[3]:
                attention_bias = attention_bias.masked_fill(~attention_mask_kv, torch.finfo(query_layer.dtype).min)

        context_layer = flash_attn_func_triton(
            query_layer,
            key_layer,
            value_layer,
            attention_bias,
            is_causal,
        )

        # [b, sq, np, hn] -> [b, np, sq, hn]
        context_layer = context_layer.permute(0, 2, 1, 3)

        if attention_mask is not None:
            context_layer = context_layer * attention_mask_q

        return context_layer<|MERGE_RESOLUTION|>--- conflicted
+++ resolved
@@ -440,35 +440,20 @@
                 mixed_x_layer, 3, contiguous_split_chunks=True
             )
         else:  # Else in cross_attention
-<<<<<<< HEAD
-=======
             # Attention heads [sk, b, h] --> [sk, b, (np * 2 * hn)]
->>>>>>> 545daa84
             if (
                 inference_max_sequence_len is None
             ) or self.inference_current_sequence_len < inference_max_sequence_len:
                 # If we are in traning and inference_max_sequence_len is None
                 # Or we haven't cached the key and value part of cross attention in the decoder on step 0,
                 # Do the caching
-<<<<<<< HEAD
                 # Attention heads [sk, b, h] --> [sk, b, (np * 2 * hn)]
-=======
->>>>>>> 545daa84
                 mixed_kv_layer, _ = self.key_value(encoder_output)
                 if self.is_adapter_available():
                     lora_kv_adapter = self.get_adapter_module(AdapterName.LORA_KV_ADAPTER)
                     if lora_kv_adapter and self.adapter_cfg[AdapterName.LORA_KV_ADAPTER]['enabled']:
                         lora_mixed_kv_layer = lora_kv_adapter(encoder_output)
                         mixed_kv_layer = mixed_kv_layer + lora_mixed_kv_layer
-<<<<<<< HEAD
-=======
-            mixed_kv_layer, _ = self.key_value(encoder_output)
-            if self.is_adapter_available():
-                lora_kv_adapter = self.get_adapter_module(AdapterName.LORA_KV_ADAPTER)
-                if lora_kv_adapter and self.adapter_cfg[AdapterName.LORA_KV_ADAPTER]['enabled']:
-                    lora_mixed_kv_layer = lora_kv_adapter(encoder_output)
-                    mixed_kv_layer = mixed_kv_layer + lora_mixed_kv_layer
->>>>>>> 545daa84
 
                 # [sk, b, (np * 2 * hn)] --> [sk, b, np, 2 * hn]
                 new_tensor_shape = mixed_kv_layer.size()[:-1] + (
@@ -527,11 +512,7 @@
         # If we are in cross attention (inference_current_sequence_len == inference_max_sequence_len == inference_key_memory.size(0))
         # We only need to cache this once
         if inference_max_sequence_len and self.inference_current_sequence_len < inference_max_sequence_len:
-<<<<<<< HEAD
-            logging.debug(f"{self.inference_current_sequence_len}|{key_layer.shape}")
-=======
             logging.debug(f"inference_current_sequence_len={self.inference_current_sequence_len} | key_layer.shape={key_layer.shape} | inference_key_memory={self.inference_key_memory.size()} | inference_value_memory={self.inference_value_memory.size()}")
->>>>>>> 545daa84
             # Adjust the range variables.
             start = self.inference_current_sequence_len
             self.inference_current_sequence_len += key_layer.size(0)
@@ -913,11 +894,7 @@
             key_layer.size(0),
             query_layer.size(3),
         )
-<<<<<<< HEAD
-        logging.debug(f"q:{query_layer.size()}\tk:{key_layer.size()}")
-=======
         logging.debug(f"query_layer.shape={query_layer.size()}\tkey_layer.shape={key_layer.size()}")
->>>>>>> 545daa84
 
         # ==================================================
         # Update attention mask for inference. [b, np, sq, sk]
@@ -968,22 +945,11 @@
         # context_layer [b, np, sq, hn]
         # ==================================================
         if not return_scores:
-<<<<<<< HEAD
-            logging.debug(f"not returning scors: attn_fn: {self.attn_fn}, return_scores: {return_scores}")
-            context_layer = self.attn_fn(
-                query_layer,
-                key_layer,
-                value_layer,
-                attention_mask,
-                relative_position_bias,
-                inference_mode,
-=======
             logging.debug(
                 f"not returning scores: attn_type={self.attention_type} | attn_fn={self.attn_fn} | return_scores={return_scores}"
             )
             context_layer = self.attn_fn(
                 query_layer, key_layer, value_layer, attention_mask, relative_position_bias, inference_mode,
->>>>>>> 545daa84
             )
         else:
             # SpeechLLM TTS modifications
@@ -1006,16 +972,7 @@
                     f"attn_fn: {self.attn_fn}, return_scores: {return_scores}, relative_position_bias is not None: {relative_position_bias is not None}"
                 )
                 context_layer = self.attn_fn(
-<<<<<<< HEAD
-                    query_layer,
-                    key_layer,
-                    value_layer,
-                    attention_mask,
-                    relative_position_bias,
-                    inference_mode,
-=======
                     query_layer, key_layer, value_layer, attention_mask, relative_position_bias, inference_mode,
->>>>>>> 545daa84
                 )
 
         if headscale_tensor is not None:
@@ -1093,16 +1050,11 @@
         return context_layer
 
     def torch_attention_with_prior(
-<<<<<<< HEAD
         self, query_layer, key_layer, value_layer, attention_mask, attention_prior, inference_mode, return_scores=False
     ):
         """
         Same function as torch_attention except we do not use a bias, we multiply (add in log space) with a prior
         """
-=======
-        self, query_layer, key_layer, value_layer, attention_mask, attention_bias, inference_mode, return_scores=False
-    ):
->>>>>>> 545daa84
         sq, b, np, hn = query_layer.shape
         sk = key_layer.shape[0]
 
@@ -1134,15 +1086,9 @@
         # change view to [b, np, sq, sk]
         attention_scores = matmul_result.view(b, np, sq, sk)
 
-<<<<<<< HEAD
         if attention_prior is not None:
             # attention_prior is not None only for cross attention layers right now in T5
             attention_scores = torch.log_softmax(attention_scores, dim=-1) + attention_prior
-=======
-        if attention_bias is not None:
-            # attention_bias is not None only for cross attention layers right now in T5
-            attention_scores = torch.log_softmax(attention_scores, dim=-1) + attention_bias
->>>>>>> 545daa84
 
         _attention_probs = self.scale_mask_softmax(attention_scores, attention_mask)
         # This is actually dropping out entire tokens to attend to, which might
