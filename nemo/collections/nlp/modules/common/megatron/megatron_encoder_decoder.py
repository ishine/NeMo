# Copyright (c) 2022, NVIDIA CORPORATION.  All rights reserved.
#
# Licensed under the Apache License, Version 2.0 (the "License");
# you may not use this file except in compliance with the License.
# You may obtain a copy of the License at
#
#     http://www.apache.org/licenses/LICENSE-2.0
#
# Unless required by applicable law or agreed to in writing, software
# distributed under the License is distributed on an "AS IS" BASIS,
# WITHOUT WARRANTIES OR CONDITIONS OF ANY KIND, either express or implied.
# See the License for the specific language governing permissions and
# limitations under the License.

"""Transformer based language model."""
from ast import Mod

import torch

from nemo.collections.nlp.modules.common.megatron.hiddens import MegatronHiddensModule
from nemo.collections.nlp.modules.common.megatron.megatron_perceiver_encoders import MegatronPerceiverEncoderModule
from nemo.collections.nlp.modules.common.megatron.module import MegatronModule
from nemo.collections.nlp.modules.common.megatron.utils import ApexGuardDefaults

try:
    from apex.transformer.enums import AttnMaskType

    HAVE_APEX = True
except (ImportError, ModuleNotFoundError):
    HAVE_APEX = False
    # fake missing classes with None attributes
    AttnMaskType = ApexGuardDefaults()

try:
    from megatron.core import ModelParallelConfig

    HAVE_MEGATRON_CORE = True

except (ImportError, ModuleNotFoundError):

    ModelParallelConfig = ApexGuardDefaults

    HAVE_MEGATRON_CORE = False

__all__ = ["MegatronTransformerEncoderDecoderModule"]


class MegatronTransformerEncoderDecoderModule(MegatronModule):
    """Transformer encoder-decoder model."""

    def __init__(
        self,
        config: ModelParallelConfig,
        encoder,
        decoder,
        # AttnMaskType enum mask type (e.g., padding, casual)
        encoder_attn_mask_type: AttnMaskType = None,
        decoder_attn_mask_type: AttnMaskType = None,
        hidden_steps: int = None,
        hiddens_module: MegatronHiddensModule = None,  # allows for hidden state transformations before the decoder
    ):
        super(MegatronTransformerEncoderDecoderModule, self).__init__(config=config)

        self.encoder = encoder
        self.decoder = decoder
        self.hidden_steps = hidden_steps
        if isinstance(encoder, MegatronPerceiverEncoderModule) and hidden_steps is None:
            raise ValueError(
                f"hidden_steps cannot be None for perceiver encoders. It is needed to compute the encoder-decoder cross attention mask."
            )

        self.hiddens_module = hiddens_module
        if self.hiddens_module is not None and not isinstance(self.hiddens_module, MegatronHiddensModule):
            raise TypeError(
                f"hiddens_module must be of type MegatronHiddensModule, but got {type(self.hiddens_module)} instead."
            )

        # try to infer mask_type if not given
        if encoder_attn_mask_type is None:
            if encoder is None:
                encoder_attn_mask_type = None
            # Perceiver does not have a `.model` attribute, assume it always uses padding mask.
            elif isinstance(encoder, MegatronPerceiverEncoderModule):
                encoder_attn_mask_type = AttnMaskType.padding
            elif hasattr(encoder.model, 'self_attn_mask_type'):
                encoder_attn_mask_type = encoder.model.self_attn_mask_type
            elif isinstance(encoder.model, torch.nn.ModuleList) and hasattr(encoder.model[0], 'self_attn_mask_type'):
                encoder_attn_mask_type = encoder.model[0].self_attn_mask_type
            else:
                raise AttributeError(
                    "Could not find an attribute for encoder self_attn_mask_type, make sure it is set when instatiating the encoder or pass it to the constructor of this class."
                )
        if decoder_attn_mask_type is None:
            if decoder is None:
                decoder_attn_mask_type = None
            elif hasattr(decoder.model, 'self_attn_mask_type'):
                decoder_attn_mask_type = decoder.model.self_attn_mask_type
            else:
                raise AttributeError(
                    "Could not find an attribute for decoder self_attn_mask_type, make sure it is set when instatiating the decoder or pass it to the constructor of this class."
                )

        self.encoder_attn_mask_type = encoder_attn_mask_type
        self.decoder_attn_mask_type = decoder_attn_mask_type

        self._encoder_key = "encoder"
        self._decoder_key = "decoder"
        self._hiddens_module = "hiddens_module"

    def get_hiddens_mask(self, enc_attn_mask):
        """
        Returns the attention mask for the output of the encoder.
        Required for fixed-size bottleneck models.
        """
        if self.encoder is not None and isinstance(self.encoder, MegatronPerceiverEncoderModule):
            # Attention mask is expected to be of shape [B x S]
            hiddens_mask = torch.ones(enc_attn_mask.size(0), self.hidden_steps).to(enc_attn_mask.device)
        else:
            hiddens_mask = enc_attn_mask

        return hiddens_mask

    def encode(
        self,
        enc_input,
        enc_attn_mask,
        enc_layer_past=None,
        enc_get_key_value=False,
        enc_self_attention_relative_position_bias=None,
        batch_data=None,
    ):
        """Encodes embedder input using encoder"""
        if self.encoder is None:
            raise ValueError(f"Cannot call .encode(...) when self.encoder is None.")
        enc_output = self.encoder(
            enc_input=enc_input,
            enc_attn_mask=enc_attn_mask,
            layer_past=enc_layer_past,
            get_key_value=enc_get_key_value,
            enc_self_attention_relative_position_bias=enc_self_attention_relative_position_bias,
        )

        # apply hidden transformations if needed
        if self.hiddens_module is not None:
            enc_output = self.hiddens_module.apply_hidden_transforms(
                {
                    "hiddens": enc_output,
                    "hiddens_mask": self.get_hiddens_mask(enc_attn_mask),
                },
                batch_data=batch_data,
            )

        return enc_output

    def decode(
        self,
        dec_input,
        dec_attn_mask,
        enc_output,
        enc_attn_mask,
        dec_layer_past=None,
        dec_get_key_value=False,
        dec_self_attention_relative_position_bias=None,
        dec_cross_attention_relative_position_bias=None,
        return_all_crossattention_probs=False,
        set_inference_key_value_memory=False,
        decoder_max_sequence_len=None,
        encoder_max_sequence_len=None,
<<<<<<< HEAD
=======
        enc_output_to_layers=None
>>>>>>> 545daa84
    ):
        if self.decoder is None:
            raise ValueError(f"Cannot call .decode(...) when self.decoder is None.")
        """Decodes embedder input using decoder and encoder input"""
        dec_output = self.decoder(
            dec_input=dec_input,
            dec_attn_mask=dec_attn_mask,
            layer_past=dec_layer_past,
            get_key_value=dec_get_key_value,
            enc_output=enc_output,
            enc_attn_mask=enc_attn_mask,
            dec_self_attention_relative_position_bias=dec_self_attention_relative_position_bias,
            dec_cross_attention_relative_position_bias=dec_cross_attention_relative_position_bias,
            return_all_crossattention_probs=return_all_crossattention_probs,
            set_inference_key_value_memory=set_inference_key_value_memory,
            decoder_max_sequence_len=decoder_max_sequence_len,
            encoder_max_sequence_len=encoder_max_sequence_len,
<<<<<<< HEAD
=======
            enc_output_to_layers=enc_output_to_layers
>>>>>>> 545daa84
        )

        return dec_output

    def forward(
        self,
        enc_input,
        enc_attn_mask,
        dec_input,
        dec_attn_mask,
        enc_layer_past=None,
        enc_get_key_value=False,
        enc_output=None,
        enc_output_attn_mask=None,
        dec_layer_past=None,
        dec_get_key_value=False,
        output_enc_hidden_only=False,
        enc_self_attention_relative_position_bias=None,
        dec_self_attention_relative_position_bias=None,
        dec_cross_attention_relative_position_bias=None,
        batch_data=None,
        return_all_crossattention_probs=False,
        set_inference_key_value_memory=False,
        decoder_max_sequence_len=None,
        encoder_max_sequence_len=None,
<<<<<<< HEAD
=======
        enc_output_to_layers=None
>>>>>>> 545daa84
    ):
        # encoder
        if enc_output is None:
            if self.encoder is not None:
                enc_output = self.encode(
                    enc_input=enc_input,
                    enc_attn_mask=enc_attn_mask,
                    enc_layer_past=enc_layer_past,
                    enc_get_key_value=enc_get_key_value,
                    enc_self_attention_relative_position_bias=enc_self_attention_relative_position_bias,
                    batch_data=batch_data,
                )
            else:
                assert self.encoder_hidden_state is not None
                enc_output = self.encoder_hidden_state
        else:
            if isinstance(enc_output_attn_mask, list):
                enc_attn_mask = [mask.to(enc_attn_mask[midx]) for midx, mask in enumerate(enc_output_attn_mask)]
            else:
                enc_attn_mask = enc_output_attn_mask.to(enc_attn_mask)

        if self.decoder is None or output_enc_hidden_only:
            return enc_output

        # decoder
        dec_output = self.decode(
            dec_input=dec_input,
            dec_attn_mask=dec_attn_mask,
            enc_output=(
                enc_output["enc_output"]  # enc_output is a dict if we used hidden transformations
                if self.hiddens_module is not None
                else enc_output
            ),
            # Adjust encoder attention mask if encoder is a perceiver.
            enc_attn_mask=self.get_hiddens_mask(enc_attn_mask),
            dec_layer_past=dec_layer_past,
            dec_get_key_value=dec_get_key_value,
            dec_self_attention_relative_position_bias=dec_self_attention_relative_position_bias,
            dec_cross_attention_relative_position_bias=dec_cross_attention_relative_position_bias,
            return_all_crossattention_probs=return_all_crossattention_probs,
            set_inference_key_value_memory=set_inference_key_value_memory,
            decoder_max_sequence_len=decoder_max_sequence_len,
            encoder_max_sequence_len=encoder_max_sequence_len,
<<<<<<< HEAD
=======
            enc_output_to_layers=enc_output_to_layers
>>>>>>> 545daa84
        )

        # if self.hiddens_module is not None enc_output is a dict, else it is a torch.tensor
        return dec_output, enc_output

    def state_dict_for_save_checkpoint(self, destination=None, prefix='', keep_vars=False):
        """For easy load."""

        state_dict_ = {}

        state_dict_[self._encoder_key] = self.encoder.state_dict_for_save_checkpoint(destination, prefix, keep_vars)
        state_dict_[self._decoder_key] = self.decoder.state_dict_for_save_checkpoint(destination, prefix, keep_vars)

        if self.hiddens_module is not None:
            state_dict_[self._hiddens_module] = self.hiddens_module.state_dict(destination, prefix, keep_vars)

        return state_dict_

    def load_state_dict(self, state_dict, strict=True):
        """Customized load."""

        try:
            self.encoder.load_state_dict(state_dict[self._encoder_key], strict=strict)
            self.decoder.load_state_dict(state_dict[self._decoder_key], strict=strict)
            if self.hiddens_module is not None:
                self.hiddens_module.load_state_dict(state_dict[self._hiddens_module], strict=strict)
        except KeyError as e:
            super().load_state_dict(state_dict, strict=strict)<|MERGE_RESOLUTION|>--- conflicted
+++ resolved
@@ -166,10 +166,7 @@
         set_inference_key_value_memory=False,
         decoder_max_sequence_len=None,
         encoder_max_sequence_len=None,
-<<<<<<< HEAD
-=======
         enc_output_to_layers=None
->>>>>>> 545daa84
     ):
         if self.decoder is None:
             raise ValueError(f"Cannot call .decode(...) when self.decoder is None.")
@@ -187,10 +184,7 @@
             set_inference_key_value_memory=set_inference_key_value_memory,
             decoder_max_sequence_len=decoder_max_sequence_len,
             encoder_max_sequence_len=encoder_max_sequence_len,
-<<<<<<< HEAD
-=======
             enc_output_to_layers=enc_output_to_layers
->>>>>>> 545daa84
         )
 
         return dec_output
@@ -216,10 +210,7 @@
         set_inference_key_value_memory=False,
         decoder_max_sequence_len=None,
         encoder_max_sequence_len=None,
-<<<<<<< HEAD
-=======
         enc_output_to_layers=None
->>>>>>> 545daa84
     ):
         # encoder
         if enc_output is None:
@@ -263,10 +254,7 @@
             set_inference_key_value_memory=set_inference_key_value_memory,
             decoder_max_sequence_len=decoder_max_sequence_len,
             encoder_max_sequence_len=encoder_max_sequence_len,
-<<<<<<< HEAD
-=======
             enc_output_to_layers=enc_output_to_layers
->>>>>>> 545daa84
         )
 
         # if self.hiddens_module is not None enc_output is a dict, else it is a torch.tensor
