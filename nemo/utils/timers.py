--- conflicted
+++ resolved
@@ -21,13 +21,9 @@
 import numpy as np
 import torch
 
-<<<<<<< HEAD
 from nemo.utils.exceptions import NeMoBaseException
 
-__all__ = ["NamedTimer"]
-=======
 __all__ = ["NamedTimer", "SimpleTimer"]
->>>>>>> 35da4500
 
 
 class NeMoTimerException(NeMoBaseException, RuntimeError):
