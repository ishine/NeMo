--- conflicted
+++ resolved
@@ -87,11 +87,7 @@
 def parse_args():
     parser = ArgumentParser()
     parser.add_argument("--output_dir", help="output directory for grammars", required=True, type=str)
-<<<<<<< HEAD
-    parser.add_argument("--language", help="language", choices=["en", "de", "es"], type=str, default='en')
-=======
-    parser.add_argument("--language", help="language", choices=["en", "de", "ru"], type=str, default='en')
->>>>>>> 1d262c72
+    parser.add_argument("--language", help="language", choices=["en", "de", "es", "ru"], type=str, default='en')
     parser.add_argument(
         "--grammars", help="grammars to be exported", choices=["tn_grammars", "itn_grammars"], type=str, required=True
     )
@@ -140,10 +136,8 @@
             VerbalizeFst as ITNVerbalizeFst,
         )
 
-<<<<<<< HEAD
         if args.grammars == 'tn_grammars':
             raise ValueError(f'"{args.language}" only supports Inverse Text Normalization task.')
-
     elif args.language == 'es':
         from nemo_text_processing.inverse_text_normalization.es.taggers.tokenize_and_classify import (
             ClassifyFst as ITNClassifyFst,
@@ -155,8 +149,6 @@
         if args.grammars == 'tn_grammars':
             raise ValueError(f'"{args.language}" only supports Inverse Text Normalization task.')
 
-=======
->>>>>>> 1d262c72
     output_dir = os.path.join(args.output_dir, args.language)
     export_grammars(
         output_dir=output_dir,
